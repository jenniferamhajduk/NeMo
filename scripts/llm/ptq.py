# Copyright (c) 2024, NVIDIA CORPORATION.  All rights reserved.
#
# Licensed under the Apache License, Version 2.0 (the "License");
# you may not use this file except in compliance with the License.
# You may obtain a copy of the License at
#
#     http://www.apache.org/licenses/LICENSE-2.0
#
# Unless required by applicable law or agreed to in writing, software
# distributed under the License is distributed on an "AS IS" BASIS,
# WITHOUT WARRANTIES OR CONDITIONS OF ANY KIND, either express or implied.
# See the License for the specific language governing permissions and
# limitations under the License.

import argparse

<<<<<<< HEAD
from megatron.core.dist_checkpointing.validation import StrictHandling

from nemo.collections.llm import quantization
from nemo.collections.llm.api import ptq
=======
from nemo.collections import llm
from nemo.collections.llm.modelopt import ExportConfig, QuantizationConfig
>>>>>>> 5bbb77c6


def get_args():
    """Parses PTQ arguments."""
    parser = argparse.ArgumentParser(
        formatter_class=argparse.ArgumentDefaultsHelpFormatter, description="NeMo PTQ argument parser"
    )
    parser.add_argument("-nc", "--nemo_checkpoint", type=str, help="Source NeMo 2.0 checkpoint")
    parser.add_argument(
        "--tokenizer", type=str, help="Tokenizer to use. If not provided, model tokenizer will be used"
    )
    parser.add_argument("--decoder_type", type=str, help="Decoder type for TensorRT-Model-Optimizer")
    parser.add_argument("-ctp", "--calibration_tp", "--calib_tp", type=int, default=1)
    parser.add_argument("-cpp", "--calibration_pp", "--calib_pp", type=int, default=1)
    parser.add_argument(
        "--num_layers_in_first_pipeline_stage",
        type=int,
        default=None,
        help="Number of layers in the first pipeline stage. If None, pipeline parallelism will default to evenly split layers.",
    )
    parser.add_argument(
        "--num_layers_in_last_pipeline_stage",
        type=int,
        default=None,
        help="Number of layers in the last pipeline stage. If None, pipeline parallelism will default to evenly split layers.",
    )
    parser.add_argument(
        "-itp",
        "--inference_tp",
        "--tensor_parallelism_size",
        type=int,
        default=1,
        help="TRT-LLM engine TP size. (Only used when `--export_format` is 'trtllm')",
    )
    parser.add_argument(
        "-ipp",
        "--inference_pp",
        "--pipeline_parallelism_size",
        type=int,
        default=1,
        help="TRT-LLM engine PP size. (Only used when `--export_format` is 'trtllm')",
    )
    parser.add_argument("--devices", type=int, help="Number of GPUs to use per node")
    parser.add_argument("-nodes", "--num_nodes", type=int, help="Number of nodes used")
    parser.add_argument("-out", "--export_path", "--output_path", type=str, help="Path for the exported engine")
    parser.add_argument(
        "--export_format", default="trtllm", choices=["trtllm", "nemo", "hf"], help="Model format to export as"
    )
    parser.add_argument(
        "-algo",
        "--algorithm",
        type=str,
        default="fp8",
        choices=["no_quant", "int8", "int8_sq", "fp8", "int4_awq", "w4a8_awq", "int4", "nvfp4"],
        help="TensorRT-Model-Optimizer quantization algorithm",
    )
    parser.add_argument(
        "-awq_bs", "--awq_block_size", type=int, default=128, help="Block size for AWQ quantization algorithms"
    )
    parser.add_argument("--sq_alpha", type=float, default=0.5, help="Smooth-Quant alpha parameter")
    parser.add_argument("--enable_kv_cache", help="Enables KV-cache quantization", action="store_true")
    parser.add_argument("--disable_kv_cache", dest="enable_kv_cache", action="store_false")
    parser.set_defaults(enable_kv_cache=None)
    parser.add_argument(
        "-dt", "--dtype", default="bf16", choices=["16", "bf16"], help="Default precision for non-quantized layers"
    )
    parser.add_argument("-bs", "--batch_size", default=64, type=int, help="Calibration batch size")
    parser.add_argument("-sl", "--seq_len", default=128, type=int, help="Length of the tokenized text")
    parser.add_argument(
        "-calib_size", "--calibration_dataset_size", default=512, type=int, help="Size of calibration dataset"
    )
    parser.add_argument(
        "-calib_ds",
        "--calibration_dataset",
        default="cnn_dailymail",
        type=str,
        help='Calibration dataset to be used. Should be "wikitext", "cnn_dailymail" or path to a local .json file',
    )
    parser.add_argument(
<<<<<<< HEAD
        '--generate_sample', help='Generate sample model output after performing PTQ', action='store_true'
    )
    parser.set_defaults(generate_sample=False)
    parser.add_argument(
        '--trust_remote_code', help='Trust remote code when loading HuggingFace models', action='store_true'
    )
    parser.set_defaults(trust_remote_code=False)
    parser.add_argument(
        '--ckpt_load_strictness',
        type=str,
        default=StrictHandling.LOG_ALL,
        help='Defines handling of checkpoint load mismatch',
    )
=======
        "--generate_sample", help="Generate sample model output after performing PTQ", action="store_true"
    )
    parser.add_argument("--legacy_ckpt", action="store_true", help="""Load ckpt saved with TE < 1.14""")
    parser.set_defaults(generate_sample=False)
>>>>>>> 5bbb77c6

    args = parser.parse_args()

    if args.export_path is None:
        if args.export_format == "trtllm":
            args.export_path = f"./qnemo_{args.algorithm}_tp{args.inference_tp}_pp{args.inference_pp}"
        elif args.export_format == "hf":
            args.export_path = f"./hf_{args.algorithm}"
        else:
            args.export_path = f"./nemo_{args.algorithm}"

    if args.devices is None:
        args.devices = args.calibration_tp
    if args.num_nodes is None:
        args.num_nodes = args.calibration_pp

    return args


def main():
    """Example NeMo 2.0 Post Training Quantization workflow"""
    args = get_args()

    quantization_config = QuantizationConfig(
        algorithm=None if args.algorithm == "no_quant" else args.algorithm,
        awq_block_size=args.awq_block_size,
        sq_alpha=args.sq_alpha,
        enable_kv_cache=args.enable_kv_cache,
        calibration_dataset=args.calibration_dataset,
        calibration_dataset_size=args.calibration_dataset_size,
        calibration_batch_size=args.batch_size,
        calibration_seq_len=args.seq_len,
    )
    export_config = ExportConfig(
        export_format=args.export_format,
        path=args.export_path,
        decoder_type=args.decoder_type,
        inference_tp=args.inference_tp,
        inference_pp=args.inference_pp,
        dtype=args.dtype,
        generate_sample=args.generate_sample,
    )

<<<<<<< HEAD
    ptq(
        args.nemo_checkpoint,
        export_config,
        calibration_tp=args.calibration_tp,
        calibration_pp=args.calibration_pp,
        quantization_config=quantization_config,
        trust_remote_code=args.trust_remote_code,
=======
    llm.ptq(
        nemo_checkpoint=args.nemo_checkpoint,
        export_config=export_config,
        calibration_tp=args.calibration_tp,
        calibration_pp=args.calibration_pp,
        num_layers_in_first_pipeline_stage=args.num_layers_in_first_pipeline_stage,
        num_layers_in_last_pipeline_stage=args.num_layers_in_last_pipeline_stage,
        devices=args.devices,
        num_nodes=args.num_nodes,
        quantization_config=quantization_config,
        tokenizer_path=args.tokenizer,
        legacy_ckpt=args.legacy_ckpt,
>>>>>>> 5bbb77c6
    )


if __name__ == "__main__":
    main()<|MERGE_RESOLUTION|>--- conflicted
+++ resolved
@@ -14,15 +14,8 @@
 
 import argparse
 
-<<<<<<< HEAD
-from megatron.core.dist_checkpointing.validation import StrictHandling
-
-from nemo.collections.llm import quantization
-from nemo.collections.llm.api import ptq
-=======
 from nemo.collections import llm
 from nemo.collections.llm.modelopt import ExportConfig, QuantizationConfig
->>>>>>> 5bbb77c6
 
 
 def get_args():
@@ -102,7 +95,6 @@
         help='Calibration dataset to be used. Should be "wikitext", "cnn_dailymail" or path to a local .json file',
     )
     parser.add_argument(
-<<<<<<< HEAD
         '--generate_sample', help='Generate sample model output after performing PTQ', action='store_true'
     )
     parser.set_defaults(generate_sample=False)
@@ -110,18 +102,8 @@
         '--trust_remote_code', help='Trust remote code when loading HuggingFace models', action='store_true'
     )
     parser.set_defaults(trust_remote_code=False)
-    parser.add_argument(
-        '--ckpt_load_strictness',
-        type=str,
-        default=StrictHandling.LOG_ALL,
-        help='Defines handling of checkpoint load mismatch',
-    )
-=======
-        "--generate_sample", help="Generate sample model output after performing PTQ", action="store_true"
-    )
-    parser.add_argument("--legacy_ckpt", action="store_true", help="""Load ckpt saved with TE < 1.14""")
-    parser.set_defaults(generate_sample=False)
->>>>>>> 5bbb77c6
+    parser.add_argument("--legacy_ckpt", action="store_true", help="""Load ckpt saved with TE < 1.14""", default=False)
+    parser.set_defaults(legacy_ckpt=False)
 
     args = parser.parse_args()
 
@@ -165,15 +147,6 @@
         generate_sample=args.generate_sample,
     )
 
-<<<<<<< HEAD
-    ptq(
-        args.nemo_checkpoint,
-        export_config,
-        calibration_tp=args.calibration_tp,
-        calibration_pp=args.calibration_pp,
-        quantization_config=quantization_config,
-        trust_remote_code=args.trust_remote_code,
-=======
     llm.ptq(
         nemo_checkpoint=args.nemo_checkpoint,
         export_config=export_config,
@@ -186,7 +159,7 @@
         quantization_config=quantization_config,
         tokenizer_path=args.tokenizer,
         legacy_ckpt=args.legacy_ckpt,
->>>>>>> 5bbb77c6
+        trust_remote_code=args.trust_remote_code,
     )
 
 
