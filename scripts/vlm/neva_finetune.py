--- conflicted
+++ resolved
@@ -44,11 +44,7 @@
 
     decoder_seq_length = 4096
     if args.use_packed_sequence:
-<<<<<<< HEAD
         decoder_seq_length = 1024
-=======
-        decoder_seq_length = 8192
->>>>>>> 01fd6cf8
 
     # Submodules configurations
     language_transformer_config = llm.Llama2Config7B(
