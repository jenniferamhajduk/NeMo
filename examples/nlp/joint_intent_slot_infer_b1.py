import argparse

import numpy as np
<<<<<<< HEAD
from transformers import BertTokenizer
from sklearn.metrics import confusion_matrix, classification_report
=======
from pytorch_transformers import BertTokenizer
>>>>>>> 9bbec72e

import nemo
import nemo_nlp
from nemo_nlp.data.datasets.utils import JointIntentSlotDataDesc
from nemo_nlp.utils.nlp_utils import read_intent_slot_outputs


# Parsing arguments
parser = argparse.ArgumentParser(description='Joint-intent BERT')
parser.add_argument("--max_seq_length", default=50, type=int)
parser.add_argument("--fc_dropout", default=0.1, type=float)
parser.add_argument("--pretrained_bert_model",
                    default="bert-base-uncased",
                    type=str)
parser.add_argument("--dataset_name", default='snips-all', type=str)
parser.add_argument("--data_dir",
                    default='data/nlu/snips',
                    type=str)
parser.add_argument("--query", default='please turn on the light', type=str)
parser.add_argument("--work_dir",
                    required=True,
                    help="your checkpoint folder",
                    type=str)
parser.add_argument("--amp_opt_level", default="O0",
                    type=str, choices=["O0", "O1", "O2"])
parser.add_argument("--do_lower_case", action='store_false')

args = parser.parse_args()

nf = nemo.core.NeuralModuleFactory(backend=nemo.core.Backend.PyTorch,
                                   optimization_level=args.amp_opt_level,
                                   log_dir=None)

""" Load the pretrained BERT parameters
See the list of pretrained models, call:
nemo_nlp.huggingface.BERT.list_pretrained_models()
"""
pretrained_bert_model = nemo_nlp.huggingface.BERT(
    pretrained_model_name=args.pretrained_bert_model, factory=nf)
tokenizer = BertTokenizer.from_pretrained(args.pretrained_bert_model)
hidden_size = pretrained_bert_model.local_parameters["hidden_size"]

data_desc = JointIntentSlotDataDesc(args.data_dir,
                                    args.do_lower_case,
                                    args.dataset_name)

query = args.query
if args.do_lower_case:
    query = query.lower()

data_layer = nemo_nlp.BertJointIntentSlotInferDataLayer(
    queries=[query],
    tokenizer=tokenizer,
    max_seq_length=args.max_seq_length,
    batch_size=1)


# Create sentence classification loss on top
classifier = nemo_nlp.JointIntentSlotClassifier(
    hidden_size=hidden_size,
    num_intents=data_desc.num_intents,
    num_slots=data_desc.num_slots,
    dropout=args.fc_dropout)

ids, type_ids, input_mask, loss_mask, subtokens_mask = data_layer()


hidden_states = pretrained_bert_model(input_ids=ids,
                                      token_type_ids=type_ids,
                                      attention_mask=input_mask)

intent_logits, slot_logits = classifier(hidden_states=hidden_states)

###########################################################################


evaluated_tensors = nf.infer(
    tensors=[intent_logits, slot_logits, subtokens_mask],
    checkpoint_dir=args.work_dir)


def concatenate(lists):
    return np.concatenate([t.cpu() for t in lists])


intent_logits, slot_logits, subtokens_mask = \
    [concatenate(tensors) for tensors in evaluated_tensors]

read_intent_slot_outputs([query],
                         data_desc.intent_dict_file,
                         data_desc.slot_dict_file,
                         intent_logits,
                         slot_logits,
                         subtokens_mask)<|MERGE_RESOLUTION|>--- conflicted
+++ resolved
@@ -1,12 +1,7 @@
 import argparse
 
 import numpy as np
-<<<<<<< HEAD
 from transformers import BertTokenizer
-from sklearn.metrics import confusion_matrix, classification_report
-=======
-from pytorch_transformers import BertTokenizer
->>>>>>> 9bbec72e
 
 import nemo
 import nemo_nlp
