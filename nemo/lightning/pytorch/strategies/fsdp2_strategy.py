# Copyright (c) 2024, NVIDIA CORPORATION.  All rights reserved.
#
# Licensed under the Apache License, Version 2.0 (the "License");
# you may not use this file except in compliance with the License.
# You may obtain a copy of the License at
#
#     http://www.apache.org/licenses/LICENSE-2.0
#
# Unless required by applicable law or agreed to in writing, software
# distributed under the License is distributed on an "AS IS" BASIS,
# WITHOUT WARRANTIES OR CONDITIONS OF ANY KIND, either express or implied.
# See the License for the specific language governing permissions and
# limitations under the License.

import os
import shutil
<<<<<<< HEAD
from collections import OrderedDict
from contextlib import contextmanager
=======
>>>>>>> 1446c89e
from pathlib import Path
from typing import Any, Dict, Literal, Optional, Union

import lightning.pytorch as pl
import torch
from lightning.fabric.plugins import CheckpointIO
from lightning.fabric.strategies.fsdp import _get_sharded_state_dict_context
from lightning.pytorch.strategies.model_parallel import ModelParallelStrategy as PLModelParallelStrategy
from lightning.pytorch.trainer.states import TrainerFn
from lightning.pytorch.utilities.types import STEP_OUTPUT
from torch.distributed.checkpoint.state_dict import (  # get_state_dict,
    StateDictOptions,
    get_optimizer_state_dict,
    set_state_dict,
)
from torch.utils.data import DataLoader
from typing_extensions import override

from nemo.lightning import io
from nemo.lightning.pytorch.strategies.utils import (
    ckpt_to_dir,
    create_checkpoint_io,
    fix_progress_bar,
    init_model_parallel,
    mcore_to_pyt_sharded_state_dict,
    pyt_to_mcore_state_dict,
    setup_data_sampler,
    setup_parallel_ranks,
)


class FSDP2Strategy(PLModelParallelStrategy, io.IOMixin):
    """Megatron plugin for Pytorch Lightning implementing FSDP 2.

    This strategy utilizes PyTorch's native Fully Sharded Data Parallel (FSDP) version 2 methods.
    Compared to `MegatronStrategy`, `FSDP2Strategy` is designed to be more lightweight while
    maintaining compatibility with NeMo and MCore. By default, this strategy wraps FSDP2 per
    Transformer layer.

    Notes:
        - This strategy is designed for NVIDIA's Megatron-LM framework and requires models
          compatible with Megatron's parallelism techniques.
        - Due to different optimizer structures, training cannot be resumed from checkpoints
          saved with `MegatronStrategy`. However, model weights remain compatible, allowing for
          switching strategies when only weights are needed (e.g., pretraining with Megatron 4D
          parallelism and fine-tuning with FSDP2).
    """

    def __init__(
        self,
        data_parallel_size: Union[Literal["auto"], int] = "auto",
        tensor_parallel_size: Union[Literal["auto"], int] = "auto",
        ckpt_load_optimizer: bool = True,
        ckpt_save_optimizer: bool = True,
        data_sampler=None,
        **kwargs,
    ):
        """Initializes the FSDP2Strategy with specified parallelization settings.

        Args:
            data_parallel_size (Union[Literal["auto"], int]): Number of data-parallel replicas.
            tensor_parallel_size (Union[Literal["auto"], int]): Number of tensor-parallel groups.
            ckpt_load_optimizer (bool): Whether to load optimizer state from checkpoints.
            ckpt_save_optimizer (bool): Whether to save optimizer state in checkpoints.
            data_sampler (optional): Custom data sampler to process dataloaders.
            **kwargs: Additional arguments for base class initialization.
        """
        super().__init__(data_parallel_size=data_parallel_size, tensor_parallel_size=tensor_parallel_size, **kwargs)

        self.data_sampler = data_sampler
        self.ckpt_load_optimizer = ckpt_load_optimizer
        self.ckpt_save_optimizer = ckpt_save_optimizer

    @override
    def setup_environment(self) -> None:
        """Sets up the parallel environment and initializes model parallelism."""
        setup_parallel_ranks(self)
        super().setup_environment()
        init_model_parallel(self.model)

    @override
    def setup(self, trainer: pl.Trainer) -> None:
        """Configures the strategy within the PyTorch Lightning trainer.

        Args:
            trainer (pl.Trainer): The PyTorch Lightning trainer instance.
        """
        self.trainer = trainer
        setup_data_sampler(self.trainer)
        fix_progress_bar(trainer)
        super().setup(trainer)

    def _get_loss_reduction(self, step_type: str):
        """Retrieves the loss reduction method for a given step type.

        Args:
            step_type (str): The type of step (e.g., "training", "validation").

        Returns:
            Callable: The loss reduction function, if defined; otherwise, None.
        """
        for fn_name in [f"{step_type}_loss_reduction", "loss_reduction"]:
            if hasattr(self.lightning_module, fn_name):
                return getattr(self.lightning_module, fn_name)
        return None

    def _step_proxy(self, step_type, batch, batch_idx=None):
        """Executes a training, validation, or test step and applies loss reduction if available.

        Args:
            step_type (str): The step type ("training", "validation", "test", "predict").
            batch: The input batch.
            batch_idx (optional): Index of the batch.

        Returns:
            Tuple: The computed loss and a dictionary with reduced loss metrics.
        """
        method_name = f"{step_type}_step"
        if self.model != self.lightning_module:
            loss = self._forward_redirection(self.model, self.lightning_module, method_name, batch, batch_idx)
        else:
            loss = getattr(self.lightning_module, method_name)(batch, batch_idx)

        _loss_reduction = self._get_loss_reduction(step_type)
        if _loss_reduction:
            return _loss_reduction.forward(batch, loss)
        return loss, {'avg': loss}

    @override
    def training_step(self, batch, batch_idx=None) -> STEP_OUTPUT:
        """Defines the training step, logging relevant metrics.

        Args:
            batch: The input batch.
            batch_idx (optional): The index of the batch.

        Returns:
            STEP_OUTPUT: The loss for backpropagation.
        """
        assert self.lightning_module is not None
        assert self.model is not None
        with self.precision_plugin.train_step_context():
            loss, reduced = self._step_proxy("training", batch, batch_idx)
            self.lightning_module.log(
                'global_step',
                self.trainer.global_step,
                prog_bar=True,
                rank_zero_only=True,
                batch_size=1,
            )

            self.lightning_module.log(
                'step',
                self.trainer.global_step,
            )
            self.lightning_module.log(
                'reduced_train_loss', reduced['avg'], prog_bar=True, rank_zero_only=True, batch_size=1
            )

            # returns unreduced loss for backward
            return loss

    @override
    def validation_step(self, batch, batch_idx=None) -> Any:
        """Defines the validation step, logging validation loss.

        Args:
            batch: The input batch.
            batch_idx (optional): The index of the batch.

        Returns:
            Any: The validation loss.
        """
        assert self.lightning_module is not None
        assert self.model is not None
        with self.precision_plugin.val_step_context():
            loss, reduced = self._step_proxy("validation", batch, batch_idx)
            self.lightning_module.log('val_loss', reduced['avg'], rank_zero_only=True, batch_size=1)
            return loss

    @override
    def test_step(self, batch, batch_idx=None) -> STEP_OUTPUT:
        """Defines the test step, logging test loss.

        Args:
            batch: The input batch.
            batch_idx (optional): The index of the batch.

        Returns:
            Any: The test loss.
        """
        assert self.lightning_module is not None
        assert self.model is not None
        with self.precision_plugin.test_step_context():
            loss, reduced = self._step_proxy("test", batch, batch_idx)
            self.lightning_module.log('test_loss', reduced['avg'], rank_zero_only=True, batch_size=1)

            return loss

    @override
    def predict_step(self, batch, batch_idx=None) -> STEP_OUTPUT:
        """Runs one predict step.

        Args:
            batch (dict): the batch to use for pred.
            batch_idx (int, optional): the batch index. Defaults to None.

        Returns:
            STEP_OUTPUT: the reduced loss.
        """
        assert self.lightning_module is not None
        assert self.model is not None
        with self.precision_plugin.predict_step_context():
            loss, reduced = self._step_proxy("predict", batch, batch_idx)
            return reduced

    @override
    def process_dataloader(self, dataloader: DataLoader) -> DataLoader:
        """Applies data-samples to dataloader"""
        if self.data_sampler:
            return self.data_sampler.transform_dataloader(dataloader)

        return dataloader

    @contextmanager
    @override
    def tensor_init_context(self, empty_init: Optional[bool] = None):
        """Context manager used for initialization"""
        # Materializaton happens in `setup()`
        # @akoumparouli: using Parent's tensor_init_context causes mcore
        # parameters to be initialized on GPU instead of (assumed) CPU.
        yield

    @property
    @override
    def checkpoint_io(self) -> CheckpointIO:
        """CheckpointIO getter

        Returns:
            CheckpointIO: _description_
        """
        if not self._checkpoint_io:
            self._checkpoint_io = create_checkpoint_io()

        return self._checkpoint_io

    @checkpoint_io.setter
    def checkpoint_io(self, io: CheckpointIO) -> None:
        """CheckpointIO setter

        Args:
            io (CheckpointIO): the checkpointio to use.
        """
        self._checkpoint_io = io

    @property
    def current_epoch_step(self) -> int:
        """Gets the current step within an epoch.

        Returns:
            int: The step index within the epoch.
        """
        return max(
            self.trainer.fit_loop.epoch_loop.automatic_optimization.optim_progress.optimizer.step.current.completed,
            self.trainer.fit_loop.epoch_loop.manual_optimization.optim_step_progress.current.completed,
        )

    @override
    def remove_checkpoint(self, filepath: Union[str, Path]) -> None:
        """Removes a checkpoint from the filesystem.

        Args:
            filepath (Union[str, Path]): Path to the checkpoint to be removed.
        """
        ckpt = ckpt_to_dir(filepath)
        if self.is_global_zero:
            if os.path.islink(ckpt):
                os.unlink(ckpt)
            elif os.path.exists(ckpt):
                shutil.rmtree(ckpt)

    @override
    def save_checkpoint(
        self, checkpoint: Dict[str, Any], filepath: Union[str, Path], storage_options: Optional[Any] = None
    ) -> None:
        """Converts PyT checkpoints to MCore format and save using MCore dist ckpt library."""

        from nemo.lightning.pytorch.strategies.utils import to_cpu

        module_names = list(checkpoint["state_dict"].keys())
        for name in module_names:
            param = checkpoint["state_dict"].pop(name)
            checkpoint["state_dict"][name] = to_cpu(param)

        if "optimizer_states" in checkpoint and self.trainer.state.fn == TrainerFn.FITTING:
            # Clear the optimizer states. This handles the case where ckpt_save_optimizer=False
            # Ideally, the optimizer state dicts should not be generated in this case
            checkpoint["optimizer_states"] = {}

            # replace unsharded optimizer_states with sharded dict.
            # note that if trainer.save_checkpoint(path, save_weights_only=True) is called,
            # the checkpoint will contain only model weights. Optimizer states will be omitted.
            if self.ckpt_save_optimizer:
                checkpoint['optimizer'] = get_optimizer_state_dict(self.model, self.optimizers)
                pyt_to_mcore_state_dict(
                    checkpoint['optimizer']['state'], prefix="optimizer.state.", device_mesh=self.device_mesh
                )

        self.checkpoint_io.save_checkpoint(checkpoint, filepath, storage_options=storage_options)

    @override
    def load_checkpoint(self, checkpoint_path: str | Path) -> Dict[str, Any]:
        """PTL method which we override to integrate distributed checkpoints for FSDP models.
        Different from MegatronStrategy, both model and optimizer states are restore within
        this method.

        The logic here is slightly more complicated:
        1. Obtain PyT state dicts (sharded & unflattened) for model and optim -> torch::ShardedTensor
        2. Convert to MCore state dicts -> mcore::ShardedTensor
        3. Load from checkpoint using MCore dist ckpt API -> torch::Tensor
        4. Convert to PyT state dicts (sharded & unflattened) -> torch::ShardedTensor
        5. Load into model and optim using PyT dist ckpt API
        6. Return the loaded checkpoint for lightning to load other metadata
        """
        path = Path(self.broadcast(checkpoint_path))
        torch.cuda.empty_cache()

        # TODO: the elegant way to load both state dicts. Need pytorch 2.3.1
        # msd, osd = get_state_dict(self.model, self.optimizers, options=StateDictOptions(cpu_offload=True))
        sharded_state_dict = {}
        with _get_sharded_state_dict_context(self.model):
            msd = self.model.state_dict()
            pyt_to_mcore_state_dict(msd, device_mesh=self.device_mesh)
            sharded_state_dict["sharded_state_dict"] = msd

        if self.ckpt_load_optimizer and self.trainer.state.fn == TrainerFn.FITTING:
            osd = get_optimizer_state_dict(self.model, self.optimizers, options=StateDictOptions(cpu_offload=True))
            pyt_to_mcore_state_dict(osd['state'], prefix="optimizer.state.", device_mesh=self.device_mesh)
            sharded_state_dict["optimizer"] = osd

        checkpoint = self.checkpoint_io.load_checkpoint(path, sharded_state_dict=sharded_state_dict)
        mcore_to_pyt_sharded_state_dict(checkpoint['sharded_state_dict'], msd)

        if self.ckpt_load_optimizer and self.trainer.state.fn == TrainerFn.FITTING:
            mcore_to_pyt_sharded_state_dict(checkpoint['optimizer']['state'], osd['state'])

        set_state_dict(
            self.model,
            self.optimizers if self.ckpt_load_optimizer else [],
            model_state_dict=checkpoint['sharded_state_dict'],
            optim_state_dict=checkpoint['optimizer'] if self.ckpt_load_optimizer else None,
        )

        return checkpoint<|MERGE_RESOLUTION|>--- conflicted
+++ resolved
@@ -14,11 +14,7 @@
 
 import os
 import shutil
-<<<<<<< HEAD
-from collections import OrderedDict
 from contextlib import contextmanager
-=======
->>>>>>> 1446c89e
 from pathlib import Path
 from typing import Any, Dict, Literal, Optional, Union
 
