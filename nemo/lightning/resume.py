# Copyright (c) 2024, NVIDIA CORPORATION.  All rights reserved.
#
# Licensed under the Apache License, Version 2.0 (the "License");
# you may not use this file except in compliance with the License.
# You may obtain a copy of the License at
#
#     http://www.apache.org/licenses/LICENSE-2.0
#
# Unless required by applicable law or agreed to in writing, software
# distributed under the License is distributed on an "AS IS" BASIS,
# WITHOUT WARRANTIES OR CONDITIONS OF ANY KIND, either express or implied.
# See the License for the specific language governing permissions and
# limitations under the License.

import json
import os
from dataclasses import dataclass
from pathlib import Path, PosixPath, WindowsPath
from typing import Optional, Union

import lightning_fabric as fl
import pytorch_lightning as pl
from megatron.core import dist_checkpointing

from nemo.lightning import io
from nemo.lightning.base import NEMO_MODELS_CACHE
from nemo.lightning.pytorch.strategies.utils import RestoreConfig
from nemo.utils import logging
from nemo.utils.app_state import AppState
from nemo.utils.model_utils import uninject_model_parallel_rank

# Dynamically inherit from the correct Path subclass based on the operating system.
if os.name == "nt":
    BasePath = WindowsPath
else:
    BasePath = PosixPath


def _try_restore_tokenizer(model, ckpt_path):
    from nemo.lightning.io import load_context

    try:
        tokenizer = load_context(ckpt_path, "model.tokenizer")
        model.tokenizer = tokenizer
        model.__io__.tokenizer = tokenizer.__io__
    except:
        # Ignore if the ckpt doesn't have a tokenizer.
        pass
    finally:
        return model


@dataclass(kw_only=True)
class AutoResume:
    """Class that handles the logic for setting checkpoint paths and restoring from
    checkpoints in NeMo.

    Attributes:
        restore_config (Optional[RestoreConfig]): Optional config for selectively restoring specific parts like model weights, optimizer states, etc.
            If the config contains a path from HF or another non-NeMo checkpoint format, the checkpoint will be automatically converted to a NeMo compatible format.
            resume_from_folder or the run's log_dir takes precedence over restore_config.
        resume_from_directory (str): Path to the checkpointing directory to restore from.
        resume_from_path (str): Path to a specific checkpoint to restore from.
        adapter_path (str): Path to any adapter checkpoints.
        resume_if_exists (bool): Whether this experiment is resuming from a previous run. If
            True, it sets trainer._checkpoint_connector._ckpt_path so that the trainer should
            auto-resume. exp_manager will move files under log_dir to log_dir/run_{int}.
            Defaults to False.
        resume_past_end (bool): By default, AutoResume throws an error if resume_if_exists is
            True and a checkpoint matching ``*end.ckpt`` indicating a previous training run
            fully completed. Setting resume_past_end=True disables this behavior and loads the
            last checkpoint.
        resume_ignore_no_checkpoint (bool): AutoResume throws an error if resume_if_exists is
            True and no checkpoint could be found. Setting resume_ignore_no_checkpoint=True
            disables this behavior, in which case exp_manager will print a message and
            continue without restoring.
    """

    restore_config: Optional[RestoreConfig] = None
    resume_from_directory: Optional[str] = None
    resume_from_path: Optional[str] = None
    adapter_path: Optional[str] = None
    resume_if_exists: bool = False
    resume_past_end: bool = False
    resume_ignore_no_checkpoint: bool = False

    WEIGHTS_PATH = "weights"

    def get_weights_path(self, path):
        return Path(path) / self.WEIGHTS_PATH

    def setup(self, trainer: Union[pl.Trainer, fl.Fabric], model=None):
        if isinstance(trainer, fl.Fabric):
            raise NotImplementedError("Fabric is not supported yet.")

        trainer_ckpt_path = self.get_trainer_ckpt_path(model)
        if trainer_ckpt_path:
            trainer.ckpt_path = trainer_ckpt_path
            trainer.checkpoint_callback.last_model_path = trainer_ckpt_path
            # Load artifacts
            if getattr(self.restore_config, 'load_artifacts', False):
                context_path = self.get_context_path(model)
                model = _try_restore_tokenizer(model, context_path)

        elif self.restore_config:
            new_path = self._extract_path(
                model=model,
                path=self.restore_config.path,
                adapter_path=self.restore_config.adapter_path,
            )
            if isinstance(new_path, AdapterPath):
                self.restore_config.path = new_path.base_model_path
                self.restore_config.adapter_path = str(new_path)
            else:
                self.restore_config.path = str(new_path)
            trainer.strategy.restore_config = self.restore_config
            # Load artifacts
            if self.restore_config.load_artifacts:
                context_path = new_path / "context"
                if not context_path.is_dir():
                    context_path = new_path

                _try_restore_tokenizer(model, context_path)

    def _extract_path(
        self, model: Optional[io.ConnectorMixin], path: str, adapter_path: Optional[str] = None
    ) -> BasePath:
        if "://" in path:
            assert path.startswith("nemo://"), "Only NeMo based paths starting with nemo:// are currently supported."
            _, _path = path.split("://")
            new_path = os.path.join(NEMO_MODELS_CACHE, _path)
        else:
            new_path = path

        if adapter_path:

            maybe_weights_path = self.get_weights_path(adapter_path)
            if maybe_weights_path.is_dir():
                adapter_path = maybe_weights_path

            new_path = AdapterPath(Path(adapter_path), base_model_path=new_path)

        if isinstance(new_path, str):
            new_path = Path(new_path)

        return new_path

    def _resume_peft(self, adapter_meta_path, model):
        with open(adapter_meta_path, "r") as f:
            metadata = json.load(f)

        assert self.restore_config, "PEFT resume requires specifying restore_config"
<<<<<<< HEAD
        if not dist_checkpointing.check_is_distributed_checkpoint(self.restore_config.path):
            base_model_path = self._extract_path(model, self.restore_config.path)
        else:
            base_model_path = Path(self.restore_config.path)
=======
        base_model_path = self._extract_path(model, self.restore_config.path)
>>>>>>> 2a928f1f
        if base_model_path != Path(metadata['model_ckpt_path']):
            raise ValueError(
                f"When trying to resume a PEFT training run, found mismatching values: "
                f"your specified restore_path points to {base_model_path}, "
                f"but the PEFT checkpoint was trained with "
                f"model_ckpt_path={metadata['model_ckpt_path']}"
            )
        return base_model_path

    def _find_trainer_ckpt_path(self) -> Optional[Path]:
        from nemo.utils.exp_manager import NotFoundError, _filter_out_unfinished_checkpoints

        app_state = AppState()
        log_dir = app_state.log_dir

        checkpoint = None

        # Use <log_dir>/checkpoints/ unless `dirpath` is set
        checkpoint_dir = (
            Path(self.resume_from_directory) if self.resume_from_directory else Path(Path(log_dir) / "checkpoints")
        )

        # when using distributed checkpointing, checkpoint_dir is a directory of directories
        # we check for this here
        dist_checkpoints = [d for d in list(checkpoint_dir.glob("*")) if d.is_dir()]
        end_dist_checkpoints = [d for d in dist_checkpoints if d.match("*end")]
        last_dist_checkpoints = [d for d in dist_checkpoints if d.match("*last")]

        end_chkpt_cnt = len(end_dist_checkpoints)
        end_checkpoints = _filter_out_unfinished_checkpoints(end_dist_checkpoints)
        finished_end_chkpt_cnt = len(end_checkpoints)
        if end_chkpt_cnt > 0 and finished_end_chkpt_cnt == 0:
            raise ValueError(
                "End checkpoint is unfinished and cannot be used to resume the training."
                " Please remove the checkpoint manually to avoid unexpected cosequences, such as"
                " restarting from scratch."
            )

        last_chkpt_cnt = len(last_dist_checkpoints)
        last_checkpoints = _filter_out_unfinished_checkpoints(last_dist_checkpoints)
        finished_last_chkpt_cnt = len(last_checkpoints)
        if last_chkpt_cnt > 0 and finished_last_chkpt_cnt == 0:
            raise ValueError(
                "Last checkpoint is unfinished and cannot be used to resume the training."
                " Please remove the checkpoint manually to avoid unexpected cosequences, such as"
                " restarting from scratch. Hint: Iteration number can be added to the checkpoint name pattern"
                " to maximize chance that there is at least one finished last checkpoint to resume from."
            )

        if not checkpoint_dir.exists() or (not len(end_checkpoints) > 0 and not len(last_checkpoints) > 0):
            if self.resume_ignore_no_checkpoint:
                warn = f"There were no checkpoints found in checkpoint_dir or no checkpoint folder at checkpoint_dir :{checkpoint_dir}. "
                if checkpoint is None:
                    warn += "Training from scratch."
                logging.warning(warn)
            else:
                if self.restore_config:
                    # resume_if_exists is True but run is not resumable. Do not fail and try to do selective restore later instead.
                    return None
                else:
                    raise NotFoundError(
                        f"There were no checkpoints found in checkpoint_dir or no checkpoint folder at checkpoint_dir :{checkpoint_dir}. Cannot resume."
                    )
        elif len(end_checkpoints) > 0:
            if not self.resume_past_end:
                raise ValueError(
                    f"Found {end_checkpoints[0]} indicating that the last training run has already completed."
                )

            if len(end_checkpoints) > 1:
                if "mp_rank" in str(end_checkpoints[0]):
                    checkpoint = end_checkpoints[0]
                else:
                    raise ValueError(f"Multiple checkpoints {end_checkpoints} that matches *end.ckpt.")
        elif len(last_checkpoints) > 1:
            if any([s for s in ["mp_rank", "tp_rank", "fsdp_shard"] if s in str(last_checkpoints[0])]):
                checkpoint = last_checkpoints[0]
                checkpoint = uninject_model_parallel_rank(checkpoint)
            else:
                # Select the checkpoint with the latest modified time
                checkpoint = sorted(last_checkpoints, key=lambda pth: pth.lstat().st_mtime, reverse=True)[0]
                logging.warning(
                    f"Multiple checkpoints {last_checkpoints} matches *last.ckpt. Selecting one with the latest modified time."
                )
        else:
            checkpoint = last_checkpoints[0]

        return checkpoint

    def get_context_path(self, model: Optional[io.ConnectorMixin] = None) -> Optional[Path]:
        checkpoint = None
        app_state = AppState()
        app_state.restore = self.resume_if_exists
        if self.resume_if_exists:
            checkpoint = self._find_trainer_ckpt_path()

        if checkpoint:
            maybe_context_path = Path(checkpoint) / "context"
            if maybe_context_path.is_dir():
                checkpoint = maybe_context_path
        return checkpoint

    def get_trainer_ckpt_path(self, model: Optional[io.ConnectorMixin] = None) -> Optional[Path]:
        if self.resume_from_path:
            maybe_weights_path = self.get_weights_path(self.resume_from_path)
            return maybe_weights_path if maybe_weights_path.is_dir() else self.resume_from_path

        checkpoint = None
        app_state = AppState()
        app_state.restore = self.resume_if_exists
        if self.resume_if_exists:
            checkpoint = self._find_trainer_ckpt_path()

        if checkpoint:
            maybe_weights_path = self.get_weights_path(checkpoint)
            if maybe_weights_path.is_dir():
                checkpoint = maybe_weights_path

        if checkpoint:
            if self.adapter_path:
                return AdapterPath(Path(self.adapter_path), base_model_path=checkpoint)
            else:
                from nemo.lightning.pytorch.callbacks.peft import _ADAPTER_META_FILENAME

                adapter_meta_path = checkpoint / _ADAPTER_META_FILENAME
                if adapter_meta_path.exists():
                    base_model_path = self._resume_peft(adapter_meta_path, model)
                    return AdapterPath(checkpoint, base_model_path=base_model_path)
                else:
                    return Path(checkpoint)

        return None


class AdapterPath(BasePath):
    """Path object for adapter paths which include a field for the base model the adapters are trained on
    to facilitate model loading."""

    base_model_path: Optional[Path]

    def __new__(cls, *args, base_model_path: Optional[Path] = None, **kwargs):
        output = super().__new__(cls, *args, **kwargs)
        output.base_model_path = base_model_path
        return output

    def __repr__(self):
        return "{}({!r}, base_model_path={})".format(self.__class__.__name__, self.as_posix(), self.base_model_path)<|MERGE_RESOLUTION|>--- conflicted
+++ resolved
@@ -150,14 +150,7 @@
             metadata = json.load(f)
 
         assert self.restore_config, "PEFT resume requires specifying restore_config"
-<<<<<<< HEAD
-        if not dist_checkpointing.check_is_distributed_checkpoint(self.restore_config.path):
-            base_model_path = self._extract_path(model, self.restore_config.path)
-        else:
-            base_model_path = Path(self.restore_config.path)
-=======
         base_model_path = self._extract_path(model, self.restore_config.path)
->>>>>>> 2a928f1f
         if base_model_path != Path(metadata['model_ckpt_path']):
             raise ValueError(
                 f"When trying to resume a PEFT training run, found mismatching values: "
