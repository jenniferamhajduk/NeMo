# coding=utf-8
# Copyright (c) 2020, NVIDIA CORPORATION.  All rights reserved.
#
# Licensed under the Apache License, Version 2.0 (the "License");
# you may not use this file except in compliance with the License.
# You may obtain a copy of the License at
#
#     http://www.apache.org/licenses/LICENSE-2.0
#
# Unless required by applicable law or agreed to in writing, software
# distributed under the License is distributed on an "AS IS" BASIS,
# WITHOUT WARRANTIES OR CONDITIONS OF ANY KIND, either express or implied.
# See the License for the specific language governing permissions and
# limitations under the License.

# This code has been adapted from the following private repo: https://gitlab-master.nvidia.com/ADLR/megatron-lm/-/tree/prompt-learning/prefix_tuning_v2
# Adapted by: @adithyare


import itertools
from typing import Any

import torch
from omegaconf.dictconfig import DictConfig
from omegaconf.omegaconf import open_dict
from pytorch_lightning.trainer.trainer import Trainer

from nemo.collections.common.parts.adapter_modules import LinearAdapterConfig
from nemo.collections.nlp.models.language_modeling.megatron_finetune_model import MegatronT5FinetuneModel
from nemo.collections.nlp.models.language_modeling.megatron_t5_model import MegatronT5Model
from nemo.collections.nlp.models.language_modeling.megatron_t5_prompt_learning_model import (
    MegatronT5PromptLearningModel,
)
from nemo.collections.nlp.modules.common import VirtualPromptStyle
from nemo.collections.nlp.modules.common.megatron.adapters.parallel_adapters import (
    AdapterName,
    InfusedAdapterConfig,
    MLPInfusedAdapterConfig,
    ParallelLinearAdapterConfig,
)
from nemo.collections.nlp.parts.utils_funcs import get_last_rank
from nemo.core.classes.mixins import adapter_mixins
from nemo.utils import logging, model_utils

try:
    from apex.transformer import parallel_state

    HAVE_APEX = True

except (ImportError, ModuleNotFoundError):
    HAVE_APEX = False


class MegatronT5BaseAdapterModel(MegatronT5PromptLearningModel):
    def __init__(self, cfg: DictConfig, trainer: Trainer):
        super().__init__(cfg, trainer)
        self.adapter_name_keys = []

    def forward(
        self, input_ids, dec_input, enc_mask, dec_mask, position_ids, taskname_ids, labels=None, inference=False,
    ):
        # Call forward on T5 model with preprocessed embeddings
        if self.autocast_dtype == torch.float32:
            output = self.frozen_model.enc_dec_model(
                enc_input_ids=input_ids,
                enc_attn_mask=enc_mask,
                dec_input_ids=dec_input,
                dec_attn_mask=dec_mask,
                token_type_ids=None,
                labels=labels,
                output_enc_hidden_only=False,
                enc_input=None,
            )
        else:
            with torch.autocast(device_type="cuda", dtype=self.autocast_dtype):
                output = self.frozen_model.enc_dec_model(
                    enc_input_ids=input_ids,
                    enc_attn_mask=enc_mask,
                    dec_input_ids=dec_input,
                    dec_attn_mask=dec_mask,
                    token_type_ids=None,
                    labels=labels,
                    output_enc_hidden_only=False,
                    enc_input=None,
                )

        return output, None

    def setup(self, stage=None):
        if stage == 'predict' or self.virtual_prompt_style == VirtualPromptStyle.INFERENCE:
            self.frozen_model.freeze()
            return

        self.setup_test_data()
        if stage == 'test':
            return

        self.setup_training_data()
        self.setup_validation_data()
        logging.info(f'setup completed:\n{self.frozen_model.summarize()}')

    def on_train_end(self):
        # Save the best nemo model
        self.save_to(save_path=self.cfg.nemo_path)

    def validation_step(self, batch, batch_idx, inference=False):
        enc_input, dec_input, labels, loss_mask, enc_mask, dec_mask, position_ids, taskname_ids = batch

        mode = self.training
        self.eval()

        loss_mean = self.fwd_bwd_step(batch, batch_idx, forward_only=True)

        predicted_token_ids, log_probs = self.frozen_model.decode(
            tokens_enc=enc_input,
            enc_mask=enc_mask,
            num_tokens_to_generate=self.decoder_seq_length,
            encoder_input=None,
        )

        processed_inputs, processed_preds, processed_labels = [], [], []
        preds = predicted_token_ids.cpu().numpy().tolist()
        labels = labels.cpu().numpy().tolist()
        enc_inputs = enc_input.cpu().numpy().tolist()

        for i, (enc_input, pred, label) in enumerate(zip(enc_inputs, preds, labels)):
            if self.tokenizer.eos_id in pred:
                idx = pred.index(self.tokenizer.eos_id)
                pred = pred[:idx]

            additional_special_tokens_ids = []
<<<<<<< HEAD
            # (@adithyare)patch because some tokenizers don't have this attribute
=======
>>>>>>> 191ea817
            if hasattr(self.tokenizer.tokenizer, "additional_special_tokens_ids"):
                additional_special_tokens_ids = self.tokenizer.tokenizer.additional_special_tokens_ids

            pred = [id for id in pred if id not in additional_special_tokens_ids]
            label = [id for id in label if id not in additional_special_tokens_ids]
            enc_input = [id for id in enc_input if id not in additional_special_tokens_ids]

            pred = self.tokenizer.ids_to_text(pred)
            label = self.tokenizer.ids_to_text(label)
            enc_input = self.tokenizer.ids_to_text(enc_input)

            processed_preds.append(pred)
            processed_labels.append(label)
            processed_inputs.append(enc_input)

        self.train(mode=mode)
        return {
            'loss': loss_mean,
            'predicted_token_ids': processed_preds,
            'labels': processed_labels,
            'enc_inputs': processed_inputs,
        }

    def predict_step(self, batch: Any, batch_idx: int, dataloader_idx: int = 0) -> Any:

        enc_input, dec_input, labels, loss_mask, enc_mask, dec_mask, position_ids, taskname_ids = batch

        predicted_token_ids, log_probs = self.frozen_model.decode(
            tokens_enc=enc_input,
            enc_mask=enc_mask,
            num_tokens_to_generate=self.decoder_seq_length,
            encoder_input=None,
        )

        # Special ids to text function to handle stripping <eos> and special tokens with sentencepiece tokenizers.
        preds_text = MegatronT5FinetuneModel.ids_to_text(predicted_token_ids, self.tokenizer)
        input_text = MegatronT5FinetuneModel.ids_to_text(enc_input, self.tokenizer)

        if labels is not None:
            labels_text = MegatronT5FinetuneModel.ids_to_text(labels, self.tokenizer)
        else:
            labels_text = [None] * len(preds_text)

        return {
            'input_text': input_text,
            'preds_text': preds_text,
            'labels_text': labels_text,
        }

    def setup_optimizer_param_groups(self):
        """
        ModelPT override. Optimizer will get self._optimizer_param_groups. 
        Makes two optimizer param groups, one for the frozen model params
        and one for the prompt-table/prompt-encoder params. The learning 
        rate for the frozen model's params will always be zero effectively
        freezing the model's params but still allowing for the needed gradients
        to be passed around in pipeline parallel models. The prompt-encoder 
        and/or prompt table will use the learning rate set by the user. 
        """
        self.frozen_model.freeze()  # Freeze the entire model
        opt_params = []
        for _, module in self.frozen_model.named_modules():
            if isinstance(module, adapter_mixins.AdapterModuleMixin) and module.is_adapter_available():
                module.set_enabled_adapters(enabled=True)
                module.unfreeze_enabled_adapters()  # selectively unfreeze the adapter modules.
                opt_params += [p for p in module.parameters()]

        self._optimizer_param_groups = [{'params': opt_params}]
        logging.info(f'Optimizer groups set:\n{self.frozen_model.summarize()}')

    def get_forward_output_only_func(self):
        """
        Used for generate method only for now.
        """

        def fwd_output_only_func(batch, model):
            extra_arg = {}
            (
                tokens,
                attention_mask,
                position_ids,
                task_ids,
                set_inference_key_value_memory,
                inference_max_sequence_len,
            ) = batch

            tokens = tokens.cuda()
            attention_mask = attention_mask.cuda()
            position_ids = position_ids.cuda()
            task_ids = task_ids.cuda()
            extra_arg['set_inference_key_value_memory'] = set_inference_key_value_memory[0].item()
            extra_arg['inference_max_sequence_len'] = inference_max_sequence_len[0].item()

            output_tensor = model(tokens, position_ids, attention_mask, task_ids, **extra_arg)

            def id_func(output_tensor):
                return output_tensor, {'logits': output_tensor}

            return output_tensor, id_func

        return fwd_output_only_func

    def state_dict(self, destination=None, prefix=None, keep_vars=False):
        """
        Creates a state_dict using only the adapter parameters.
        This ensures that this wrapper class will only checkpoint the adapter
        weights and not the rest of the base GPT Model.
        """
        state_dict_ = {}
        for name, module in self.frozen_model.named_modules():
            if isinstance(module, adapter_mixins.AdapterModuleMixin) and module.is_adapter_available():
                for adapter_key in self.adapter_name_keys:
                    adapter_module = module.get_adapter_module(adapter_key)
                    if adapter_module:
                        state_adapter_key = ':'.join([name, adapter_key])
                        state_dict_[state_adapter_key] = adapter_module.state_dict()
                module.set_enabled_adapters(enabled=True)
        return state_dict_

    def load_state_dict(self, state_dict, strict: bool = True):
        """
        Loads a state_dict expecting the state_dict to contain key,values 
        only for the adapter parameters.
        """
        for name, module in self.frozen_model.named_modules():
            if isinstance(module, adapter_mixins.AdapterModuleMixin) and module.is_adapter_available():
                for adapter_key in self.adapter_name_keys:
                    adapter_module = module.get_adapter_module(adapter_key)
                    if adapter_module:
                        state_adapter_key = ':'.join([name, adapter_key])
                        adapter_module.load_state_dict(state_dict[state_adapter_key], strict)
                module.set_enabled_adapters(enabled=True)

    def validation_epoch_end(self, outputs):
        if self.cfg.get('pipeline_model_parallel_size', 1) > 1:
            if parallel_state.is_pipeline_last_stage():
                # only the last pipeline parallel stages return loss
                averaged_loss = torch.stack([i['loss'] for i in outputs]).mean()
            else:
                averaged_loss = torch.tensor(0.0).cuda()

            # we can only log on one rank if it is rank zero so we broadcast from last rank
            torch.distributed.broadcast(averaged_loss, get_last_rank())

            self.log('val_loss', averaged_loss, prog_bar=True, rank_zero_only=True)
            logging.info(f'Validation loss: {averaged_loss}')

        else:
            averaged_loss = torch.stack([item['loss'] for item in outputs]).mean()
            logging.info(f'Validation loss: {averaged_loss}')
            self.log('val_loss', averaged_loss, prog_bar=True, rank_zero_only=True)

        gather_results = [None for _ in range(parallel_state.get_data_parallel_world_size())]

        all_preds = list(itertools.chain(*[item['predicted_token_ids'] for item in outputs]))
        all_labels = list(itertools.chain(*[item['labels'] for item in outputs]))
        all_inputs = list(itertools.chain(*[item['enc_inputs'] for item in outputs]))

        assert len(all_preds) == len(all_labels)
        assert len(all_preds) == len(all_inputs)

        # Gather inputs, preds, labels from all workers
        torch.distributed.all_gather_object(
            gather_results,
            [(input, pred, label) for (input, pred, label) in zip(all_inputs, all_preds, all_labels)],
            group=parallel_state.get_data_parallel_group(),
        )

        # Deduplicate sentences that may have been distributed across multiple data parallel ranks.
        if parallel_state.get_data_parallel_rank() == 0:

            gather_results_dedup = list(set(itertools.chain(*gather_results)))

            correct = 0
            for (input, pred, label) in gather_results_dedup:
                if pred == label:
                    correct += 1

            val_acc = correct / len(gather_results_dedup)
            val_acc = torch.tensor(val_acc).cuda()

            logging.info(f'Validation accuracy: {val_acc}')
        else:
            val_acc = torch.tensor(0.0).cuda()

        self.log('val_acc', val_acc, prog_bar=True, rank_zero_only=True)


class MegatronT5AdapterLearningModel(MegatronT5BaseAdapterModel):
    """
    TODO  (@adithyare)
    """

    def __init__(self, cfg: DictConfig, trainer: Trainer):
        super().__init__(cfg, trainer)
        assert cfg.adapter_tuning.get('adapter_dim', 0) > 0, "adapter_dim has not been set."
        assert (
            cfg.adapter_tuning.adapter_dim % cfg.tensor_model_parallel_size == 0
        ), "The adapter dim should be divisible by tensor_model_parallel_size."
        assert cfg.adapter_tuning.type in [
            'linear_adapter',
            'parallel_adapter',
        ], "Adapter type should be 'linear_adapter' or 'parallel_adapter'"

        self.adapter_name_keys = [AdapterName.PRE_ATTN_ADAPTER, AdapterName.POST_ATTN_ADAPTER]
        frozen_model_cfg = MegatronT5Model.restore_from(
            cfg.get('language_model_path'), trainer=trainer, return_config=True
        )
        for _, layer in self.frozen_model.named_modules():
            if hasattr(layer, 'activations_checkpoint_method'):
                layer.activations_checkpoint_method = (
                    None  # (@adithyare) adapter learning does not support activations checkpointing atm.
                )

        self.frozen_model.freeze()
        logging.info(f'Before adding adapters:\n{self.frozen_model.summarize()}')
        encoder = self.frozen_model.enc_dec_model.enc_dec_model.encoder
        decoder = self.frozen_model.enc_dec_model.enc_dec_model.decoder

        if encoder:
            encoder_cfg = self._get_component_cfg('encoder', frozen_model_cfg, cfg)
            self._add_adapters_to_component(encoder, encoder_cfg, self.adapter_name_keys)
            logging.info(f'Adding encoder adapters:\n{self.frozen_model.summarize()}')

        if decoder:
            decoder_cfg = self._get_component_cfg('decoder', frozen_model_cfg, cfg)
            self._add_adapters_to_component(decoder, decoder_cfg, self.adapter_name_keys)
            logging.info(f'Adding decoder adapters:\n{self.frozen_model.summarize()}')

    def _add_adapters_to_component(self, component, component_cfg, adapter_name_keys):
        for _, module in component.named_modules():
            if isinstance(module, adapter_mixins.AdapterModuleMixin):
                for adapter_key in adapter_name_keys:
                    adapter_cfg = self._get_adapter_cfg(component_cfg)
                    if model_utils.import_class_by_path(adapter_cfg._target_) in module.get_accepted_adapter_types():
                        module.add_adapter(name=adapter_key, cfg=adapter_cfg)

    def _get_component_cfg(self, component_name, frozen_model_cfg, cfg):
        if component_name in frozen_model_cfg:
            component_cfg = frozen_model_cfg.get(component_name)
            with open_dict(component_cfg):
                component_cfg.tensor_model_parallel_size = frozen_model_cfg.tensor_model_parallel_size
                component_cfg.adapter_tuning = cfg.adapter_tuning
        else:
            component_cfg = frozen_model_cfg
            with open_dict(component_cfg):
                component_cfg.adapter_tuning = cfg.adapter_tuning
        return component_cfg

    def _get_adapter_cfg(self, component_cfg):
        if component_cfg.adapter_tuning.type == "parallel_adapter":
            adapter_cfg = ParallelLinearAdapterConfig(
                in_features=component_cfg.hidden_size,
                dim=component_cfg.adapter_tuning.adapter_dim,
                norm_position=component_cfg.adapter_tuning.get('norm_position', 'pre'),
                norm_type=component_cfg.adapter_tuning.get('norm_type', 'mixedfusedlayernorm'),
                column_init_method=component_cfg.adapter_tuning.get('column_init_method', 'xavier'),
                row_init_method=component_cfg.adapter_tuning.get('row_init_method', 'zero'),
                dropout=component_cfg.adapter_tuning.adapter_dropout,
            )
        else:
            adapter_cfg = LinearAdapterConfig(
                in_features=component_cfg.hidden_size,
                dim=component_cfg.adapter_tuning.adapter_dim,
                norm_position=component_cfg.adapter_tuning.get('norm_position', 'pre'),
                dropout=component_cfg.adapter_tuning.adapter_dropout,
            )
        return adapter_cfg

    @classmethod
    def list_available_models(cls):
        pass


class MegatronT5InfusedAdapterModel(MegatronT5BaseAdapterModel):
    """
    MegatronGPTInfusedAdapterModel is a model that combines a base model (GPTModel) with a "Infused Adapter that can Inhibiting and Amplify Inner Activations", known as IA3.
    This class supports the addition of IA3 into a transformer based LM as described in Liu et al. (https://arxiv.org/pdf/2205.05638.pdf)

    Three adapter's are inserted into each Transformer layer in the base GPT Model. Each adapter is basically a vector that simply scales the key, value or ffn hidden representations.

    It is assumed that these set of adapters will then be trained for a specific task.
    Once trained, the adapter weights will be saved and can be re-loaded 
    and infused into the same GPT Model for inference. 
    """

    def __init__(self, cfg: DictConfig, trainer: Trainer):
        super().__init__(cfg, trainer)
        frozen_model_cfg = MegatronT5Model.restore_from(
            cfg.get('language_model_path'), trainer=trainer, return_config=True
        )
        for _, layer in self.frozen_model.named_modules():
            if hasattr(layer, 'activations_checkpoint_method'):
                layer.activations_checkpoint_method = (
                    None  # (@adithyare) adapter learning does not support activations checkpointing atm.
                )

        self.adapter_name_keys = [AdapterName.KEY_INFUSED, AdapterName.VALUE_INFUSED, AdapterName.MLP_INFUSED]
        self.frozen_model.freeze()
        logging.info(f'Before adding adapters:\n{self.frozen_model.summarize()}')
        encoder = self.frozen_model.enc_dec_model.enc_dec_model.encoder
        decoder = self.frozen_model.enc_dec_model.enc_dec_model.decoder

        if encoder:
            encoder_cfg = self._get_component_cfg('encoder', frozen_model_cfg)
            self._add_adapters_to_component(encoder, encoder_cfg, self.adapter_name_keys)
            logging.info(f'After adding encoder adapters:\n{self.frozen_model.summarize()}')

        if decoder:
            decoder_cfg = self._get_component_cfg('decoder', frozen_model_cfg)
            self._add_adapters_to_component(decoder, decoder_cfg, self.adapter_name_keys)
            logging.info(f'After adding all adapters:\n{self.frozen_model.summarize()}')

    def _add_adapters_to_component(self, component, component_cfg, adapter_name_keys):
        for _, module in component.named_modules():
            if isinstance(module, adapter_mixins.AdapterModuleMixin):
                for adapter_key in adapter_name_keys:
                    adapter_cfg = self._get_adapter_cfg(component_cfg, adapter_key)
                    if model_utils.import_class_by_path(adapter_cfg._target_) in module.get_accepted_adapter_types():
                        module.add_adapter(name=adapter_key, cfg=adapter_cfg)

    def _get_component_cfg(self, component_name, frozen_model_cfg):
        if component_name in frozen_model_cfg:
            component_cfg = frozen_model_cfg.get(component_name)
            with open_dict(component_cfg):
                component_cfg.tensor_model_parallel_size = frozen_model_cfg.tensor_model_parallel_size
        else:
            component_cfg = frozen_model_cfg
        return component_cfg

    def _get_adapter_cfg(self, component_cfg, adapter_key):
        if adapter_key == AdapterName.MLP_INFUSED:
            cfg = MLPInfusedAdapterConfig(
                in_features=component_cfg.ffn_hidden_size // component_cfg.tensor_model_parallel_size
            )
        elif adapter_key in [AdapterName.KEY_INFUSED, AdapterName.VALUE_INFUSED]:
            if component_cfg.get('kv_channels', None):
                cfg = InfusedAdapterConfig(
                    in_features=component_cfg.kv_channels
                    * component_cfg.num_attention_heads
                    // component_cfg.tensor_model_parallel_size
                )
            else:
                cfg = InfusedAdapterConfig(
                    in_features=component_cfg.hidden_size // component_cfg.tensor_model_parallel_size
                )
        else:
            raise ValueError(f"Adapter Key {adapter_key} is unknown.")

        return cfg

    def _component_state_dict(self, component_name, component, adapter_name_keys):
        state_dict_ = {}
        for name, module in component.named_modules():
            if isinstance(module, adapter_mixins.AdapterModuleMixin) and module.is_adapter_available():
                for adapter_key in adapter_name_keys:
                    adapter_module = module.get_adapter_module(adapter_key)
                    if adapter_module:
                        state_adapter_key = ':'.join([component_name, name, adapter_key])
                        state_dict_[state_adapter_key] = adapter_module.state_dict()
                module.set_enabled_adapters(enabled=True)
        return state_dict_

    def _load_component_state_dict(
        self, component_name, component, adapter_name_keys, state_dict, strict: bool = True
    ):
        for name, module in component.named_modules():
            if isinstance(module, adapter_mixins.AdapterModuleMixin) and module.is_adapter_available():
                for adapter_key in adapter_name_keys:
                    adapter_module = module.get_adapter_module(adapter_key)
                    if adapter_module:
                        state_adapter_key = ':'.join([component_name, name, adapter_key])
                        adapter_module.load_state_dict(state_dict[state_adapter_key], strict)
                module.set_enabled_adapters(enabled=True)

    def state_dict(self, destination=None, prefix=None, keep_vars=False):
        """
        Creates a state_dict using only the adapter parameters.
        This ensures that this wrapper class will only checkpoint the adapter
        weights and not the rest of the base GPT Model.
        """
        encoder = self.frozen_model.enc_dec_model.enc_dec_model.encoder
        decoder = self.frozen_model.enc_dec_model.enc_dec_model.decoder
        encoder_state_dict = self._component_state_dict('encoder', encoder, self.adapter_name_keys) if encoder else {}
        decoder_state_dict = self._component_state_dict('decoder', decoder, self.adapter_name_keys) if decoder else {}
        state_dict_ = {
            **encoder_state_dict,
            **decoder_state_dict,
        }  # merge the two state dicts (does not check for collisions in keys)
        return state_dict_

    def load_state_dict(self, state_dict, strict: bool = True):
        """
        Loads a state_dict expecting the state_dict to contain key,values 
        only for the adapter parameters.
        """
        encoder = self.frozen_model.enc_dec_model.enc_dec_model.encoder
        decoder = self.frozen_model.enc_dec_model.enc_dec_model.decoder
        if encoder:
            self._load_component_state_dict('encoder', encoder, self.adapter_name_keys, state_dict, strict)
        if decoder:
            self._load_component_state_dict('decoder', decoder, self.adapter_name_keys, state_dict, strict)

    @classmethod
    def list_available_models(cls):
        pass<|MERGE_RESOLUTION|>--- conflicted
+++ resolved
@@ -129,10 +129,6 @@
                 pred = pred[:idx]
 
             additional_special_tokens_ids = []
-<<<<<<< HEAD
-            # (@adithyare)patch because some tokenizers don't have this attribute
-=======
->>>>>>> 191ea817
             if hasattr(self.tokenizer.tokenizer, "additional_special_tokens_ids"):
                 additional_special_tokens_ids = self.tokenizer.tokenizer.additional_special_tokens_ids
 
