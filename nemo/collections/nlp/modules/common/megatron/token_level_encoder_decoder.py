--- conflicted
+++ resolved
@@ -632,15 +632,9 @@
                 # output_type = self.predict_output_type(enc_output)
                 # project decoder output to vocabulary-size dimensions
                 if self.share_decoder_tokens_head_embeddings:
-<<<<<<< HEAD
                     # @jasoli: Will have to check that this is indexed properly
                     # TODO: Remove hardcode of 9000 = num_speech_tokens
                     token_logits = self.tokens_head(dec_output, self.word_embeddings_weight()[:-(9000-1024),:]) # s, b, vocab
-=======
-                    # @jasoli: Will have to check that this is indexed properly)
-                    # TODO: Remove hardcode of 9000 = num_speech_tokens\
-                    token_logits = self.tokens_head(dec_output, self.word_embeddings_weight())[:, :, :30000+1024] # s, b, vocab
->>>>>>> 4b71b1e7
                     # @jasoli: We will have to define a speech_mask whether this is from the
                     # datalayer or we infer it from model output as below
                     # text_token_size = 29184
@@ -649,11 +643,6 @@
                     last_layer_output = dec_output
                     last_layer_logits = token_logits
                     speech_logits = torch.zeros([*token_logits.shape[:-1], 1024, speech_layers],device=token_logits.device)
-<<<<<<< HEAD
-=======
-
-
->>>>>>> 4b71b1e7
                     # import ipdb; ipdb.set_trace()
                     for i in range(speech_layers):
                         speech_residual_model = self.speech_residual_model_2
@@ -664,15 +653,8 @@
                         # import ipdb; ipdb.set_trace()
                         # start_of_speech_tokens = self.word_embeddings_weight().shape[0]-9000
                         # start_of_speech_token_at_layer_i = start_of_speech_tokens+1024*(i+1)
-<<<<<<< HEAD
                         # end_of_speech_token_at_layer_i = start_of_speech_token_at_layer_i+1024
                         last_layer_logits = self.speech_tokens_heads[i](last_layer_output, self.word_embeddings_weight()[-(9000-1024*(i+1)):-(9000-1024*(i+2)),:])
-=======
-                        # end_of_speech_token_at_layer_i = start_of_speech_token_at_layer_i+1024 # 39168 = 30000 + 9168
-                        # last_layer_logits = self.speech_tokens_heads[i](last_layer_output, self.word_embeddings_weight()[(30000+1024*(i+1)):(30000+1024*(i+2)),:])
-                        last_layer_logits = self.speech_tokens_heads[i](last_layer_output, self.word_embeddings_weight())
-                        last_layer_logits = last_layer_logits[:,:,(30000+1024*(i+1)):(30000+1024*(i+2))]
->>>>>>> 4b71b1e7
                         speech_logits[:,:,:,i] = last_layer_logits
                 else:
                     token_logits = self.tokens_head(dec_output)[0] # T, B, WordEmbSize
@@ -693,7 +675,6 @@
                         assert token_logits.dtype == torch.half
                         tokens_loss = vocab_parallel_cross_entropy(token_logits, labels[0, :, :], label_smoothing)
                     else:
-<<<<<<< HEAD
                         if labels.dim() == 2:
                             tokens_loss = vocab_parallel_cross_entropy(token_logits.float(), labels, label_smoothing)
                         elif labels.dim() == 3:
@@ -708,20 +689,6 @@
                                 tokens_loss += curr_codebook_loss
                                 logging.debug(f"token_loss_{i}: {tokens_loss}")
                                 logging.debug(f"token_loss_{i}: {torch.all(torch.isfinite(tokens_loss))}")
-=======
-                        tokens_loss = vocab_parallel_cross_entropy(token_logits.float(), labels[0, :, :], label_smoothing)
-                        logging.debug(f"token_loss: {tokens_loss}")
-                        logging.debug(f"token_loss: {torch.all(torch.isfinite(tokens_loss))}")
-                        # If condition tests if the expected output is text or speech
-                        # If speech then the label of first codebook in first timestep will not be 0
-                        for i in range(speech_layers):
-                            # What is labels[:7, :, :] if this is text?
-                            # speech mask will make loss corresponding to Text = 0.
-                            labels[i+1, :, :] = (labels[i+1, :, :] - 30000 - (i+1)*1024).long()
-                            tokens_loss += vocab_parallel_cross_entropy(speech_logits[:,:,:,i].float(), labels[i+1, :, :], label_smoothing) * speech_mask.T
-                            logging.debug(f"token_loss_{i}: {tokens_loss}")
-                            logging.debug(f"token_loss_{i}: {torch.all(torch.isfinite(tokens_loss))}")
->>>>>>> 4b71b1e7
 
                     # [s, b] -> [b, s]
                     tokens_loss = tokens_loss.transpose(0, 1).contiguous()
@@ -729,7 +696,6 @@
                     return tokens_loss, [token_logits, speech_logits]
                 else:
                     # [s, b, h] -> [b, s, h]
-<<<<<<< HEAD
                     token_logits = token_logits.transpose(0, 1).contiguous() #(b, s, 30208)
                     print("token_logits", token_logits.shape, )
                     first_layer_speech_logits = token_logits[:,:,29184:29184+1024].unsqueeze(-1) #(b, s, 1023, 1)
@@ -739,10 +705,6 @@
                     all_speech_logits = torch.cat([first_layer_speech_logits, speech_logits], dim=-1) #(b, s, 1024, 8)
                     return all_speech_logits, [token_logits, speech_logits]
                     # return token_logits, [token_logits, speech_logits]
-=======
-                    token_logits = token_logits.transpose(0, 1).contiguous()
-                    return token_logits, speech_logits
->>>>>>> 4b71b1e7
 
             elif self.add_decoder and not self.add_encoder:
                 decoder_output, _ = output
@@ -756,7 +718,6 @@
         add an extra key."""
 
         state_dict_ = {}
-<<<<<<< HEAD
         state_dict_[self._encoder_embedding_key] = self.encoder_embedding.state_dict()
         state_dict_[self._decoder_embedding_key] = self.decoder_embedding.state_dict()
         state_dict_[self._enc_dec_model_key] = self.enc_dec_model.state_dict()
@@ -771,39 +732,10 @@
         if hasattr(self, "speech_residual_model_2"):
             state_dict_["speech_residual_model_2"] = self.speech_residual_model_2.state_dict()
         
-=======
-
-        state_dict_[self._encoder_embedding_key] = self.encoder_embedding.state_dict_for_save_checkpoint(
-            destination, prefix, keep_vars
-        )
-        state_dict_[self._decoder_embedding_key] = self.decoder_embedding.state_dict_for_save_checkpoint(
-            destination, prefix, keep_vars
-        )
-        state_dict_[self._enc_dec_model_key] = self.enc_dec_model.state_dict_for_save_checkpoint(
-            destination, prefix, keep_vars
-        )
-        state_dict_[self._tokens_head_key] = self.tokens_head.state_dict_for_save_checkpoint(
-            destination, prefix, keep_vars
-        )
-
-        if hasattr(self, "speech_tokens_heads"):
-            state_dict_["speech_tokens_heads"] = self.speech_tokens_heads.state_dict_for_save_checkpoint()
-
-        if hasattr(self, "speech_residual_model_1"):
-            state_dict_["speech_residual_model_1"] = self.speech_residual_model_1.state_dict_for_save_checkpoint()
-            
-        if hasattr(self, "speech_residual_model_2"):
-            state_dict_["speech_residual_model_2"] = self.speech_residual_model_2.state_dict_for_save_checkpoint()
-
->>>>>>> 4b71b1e7
         return state_dict_
 
     def load_state_dict(self, state_dict, strict=True):
         """Customized load."""
-<<<<<<< HEAD
-=======
-
->>>>>>> 4b71b1e7
         self.encoder_embedding.load_state_dict(state_dict[self._encoder_embedding_key], strict=strict)
         self.decoder_embedding.load_state_dict(state_dict[self._decoder_embedding_key], strict=strict)
         self.enc_dec_model.load_state_dict(state_dict[self._enc_dec_model_key], strict=strict)
@@ -813,9 +745,5 @@
         if hasattr(self, "speech_residual_model_1"):
             self.speech_residual_model_1.load_state_dict(state_dict["speech_residual_model_1"], strict=strict)
         if hasattr(self, "speech_residual_model_2"):
-<<<<<<< HEAD
             self.speech_residual_model_2.load_state_dict(state_dict["speech_residual_model_2"], strict=strict)
         
-=======
-            self.speech_residual_model_2.load_state_dict(state_dict["speech_residual_model_2"], strict=strict)
->>>>>>> 4b71b1e7
