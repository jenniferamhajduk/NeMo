# Copyright (c) 2024, NVIDIA CORPORATION.  All rights reserved.
#
# Licensed under the Apache License, Version 2.0 (the "License");
# you may not use this file except in compliance with the License.
# You may obtain a copy of the License at
#
#     http://www.apache.org/licenses/LICENSE-2.0
#
# Unless required by applicable law or agreed to in writing, software
# distributed under the License is distributed on an "AS IS" BASIS,
# WITHOUT WARRANTIES OR CONDITIONS OF ANY KIND, either express or implied.
# See the License for the specific language governing permissions and
# limitations under the License.


import json
import os
import time
from dataclasses import dataclass
from types import MethodType
from typing import Any, Callable, Dict, List, Optional, Tuple, Union

import lightning.pytorch as pl
import torch
import torch.nn as nn
from lightning.pytorch.utilities import rank_zero_only
from megatron.core import dist_checkpointing, parallel_state, tensor_parallel
from megatron.core.inference_params import InferenceParams
from megatron.core.models.gpt.gpt_model import GPTModel as MCoreGPTModel
from megatron.core.num_microbatches_calculator import (
    get_current_global_batch_size,
    get_num_microbatches,
    reconfigure_num_microbatches_calculator,
)
from megatron.core.optimizer import OptimizerConfig
from megatron.core.transformer import MegatronModule
from megatron.core.transformer.enums import ModelType
from megatron.core.transformer.transformer_config import TransformerConfig
from omegaconf import DictConfig, ListConfig

from nemo.collections.asr.models import ASRModel
from nemo.collections.asr.parts.utils.eval_utils import remove_punctuations
from nemo.collections.common.data.utils import move_data_to_device
from nemo.collections.common.metrics import MetricStringToTorchMetric, TextMetricsSet
from nemo.collections.common.tokenizers.tokenizer_spec import TokenizerSpec
from nemo.collections.llm import fn
from nemo.collections.llm.gpt.model.base import (
    GPTConfig,
    GPTModel,
    get_batch_on_this_context_parallel_rank,
    get_packed_seq_params,
)
from nemo.collections.speechlm.data.dataset.data_utils import build_position_ids, pad_or_trim_to_max_length
from nemo.collections.speechlm.models.base import SpeechLanguageModel
from nemo.collections.speechlm.modules.asr_module import ASRModuleConfig, HFWrappedEncoder
from nemo.collections.speechlm.modules.modality_adapter import ModalityAdapterConfig
<<<<<<< HEAD
from nemo.collections.speechlm.utils.io import get_nested_attr, import_ckpt, load_distributed_ckpt
=======
from nemo.collections.speechlm.utils.io import import_ckpt
>>>>>>> 3b3b15c3
from nemo.collections.speechlm.utils.text_generation.audio_text_generation_strategy import (
    SpeechToTextGenerationStrategy,
)
from nemo.collections.speechlm.utils.text_generation.audio_text_generation_utils import (
    clean_end_string,
    default_inference_config,
    generate,
    get_computeprob_response,
)
from nemo.lightning import io
from nemo.lightning.io.pl import ckpt_to_weights_subdir
from nemo.lightning.pytorch.optim import MegatronOptimizerModule, OptimizerModule
from nemo.utils import AppState, logging, model_utils
from nemo.utils.get_rank import get_last_rank


def set_input_tensor(self, tensor: torch.Tensor):
    """
    Placeholder function for pipeline parallel, not implemented yet.
    """
    pass


def speech_to_text_llm_data_step(dataloader_iter) -> Dict[str, Any]:
    # Based on: https://github.com/NVIDIA/Megatron-LM/blob/main/pretrain_gpt.py#L87
    # https://github.com/NVIDIA/NeMo/blob/main/nemo/collections/nlp/models/language_modeling/megatron_gpt_model.py#L828-L842
    # used in SpeechToTextLLMConfig
    batch = next(dataloader_iter)
    _batch: dict
    batch_idx, dataloader_idx = None, None

    if isinstance(batch, tuple) and len(batch) == 3:
        _batch, batch_idx, dataloader_idx = batch
    else:
        _batch = batch

    required_keys = set(
        [
            "sample_ids",
            "attention_mask",
            "position_ids",
            "metadata",
            "inference_params",
            "max_length",
        ]
    )
    # "context", "context_length", "answers", "max_length",
    if parallel_state.is_pipeline_first_stage():
        required_keys.update(
            (
                "audio_signal",
                "audio_signal_length",
                "processed_signal",
                "processed_signal_length",
                "tokens",
                "tokens_length",
                "context_start_idx",
                "num_audios",
                "answers",
                "contexts",
                "context_lengths",
            )
        )
    if parallel_state.is_pipeline_last_stage():
        required_keys.update(("labels", "loss_mask"))

    _batch = {
        key: move_data_to_device(val, "cuda", non_blocking=True) if key in required_keys and val is not None else None
        for key, val in _batch.items()
    }

    # inject num_valid_tokens_in_ub for context parallelism,
    # which refers to the total number of valid tokens in the current batch
    if parallel_state.get_context_parallel_world_size() > 1:
        num_valid_tokens_in_ub = None
        if "loss_mask" in _batch and _batch["loss_mask"] is not None:
            num_valid_tokens_in_ub = _batch["loss_mask"].sum()
        _batch["num_valid_tokens_in_ub"] = num_valid_tokens_in_ub

    _batch["dataloader_idx"] = dataloader_idx
    _batch["batch_idx"] = batch_idx
    return _batch


def speech_to_text_llm_forward_step(model: pl.LightningModule, batch: Dict[str, Any]) -> torch.Tensor:
    forward_args = {
        "input_ids": batch.get("tokens", None),
        "input_length": batch.get("tokens_length", None),
        "loss_mask": batch.get("loss_mask", None),
        "attention_mask": batch.get("attention_mask", None),
        "audio_signal": batch.get("audio_signal", None),
        "audio_signal_length": batch.get("audio_signal_length", None),
        "processed_signal": batch.get("processed_signal", None),
        "processed_signal_length": batch.get("processed_signal_length", None),
        "labels": batch.get("labels", None),
        "num_audios": batch.get("num_audios", None),
        "context_start_idx": batch.get("context_start_idx", None),
        "inference_params": batch.get("inference_params", None),
    }

    if 'cu_seqlens' in batch:
        forward_args['packed_seq_params'] = get_packed_seq_params(batch)

    return model(**forward_args)


@dataclass
class SpeechToTextLLMConfig(TransformerConfig, io.IOMixin):

    num_layers: int = 1  # added to avoid init error, not used!!!
    hidden_size: int = 1  # added to avoid init error, not used!!!
    num_attention_heads: int = 16  # added to avoid init error, not used!!!
    seq_length: int = 1024  # added to avoid init error, not used!!!

    language_model_config: Optional[GPTConfig] = None
    language_model_class: Optional[str] = None
    speech_model_config: Optional[ASRModuleConfig] = None
    modality_adapter_config: Optional[ModalityAdapterConfig] = None

    language_model_from_pretrained: Optional[str] = None
    language_model_hub: Optional[str] = 'hf://'

    freeze_language_model: bool = True
    freeze_speech_model: bool = True
    freeze_modality_adapter: bool = False

    forward_step_fn: Callable = speech_to_text_llm_forward_step
    data_step_fn: Callable = speech_to_text_llm_data_step

    text_generation_strategy: SpeechToTextGenerationStrategy = SpeechToTextGenerationStrategy

    inference_config: Optional[Dict[str, Any]] = None

    data_config: Optional[DictConfig] = None

    resume_speech_model_from_path: Optional[str] = None
    resume_modality_adapter_from_path: Optional[str] = None

    def _freeze_module(self, module: nn.Module) -> None:
        for param in module.parameters():
            param.requires_grad = False

    def _maybe_load_pretrained_llm(self, model: MCoreGPTModel) -> MCoreGPTModel:
        if not self.language_model_from_pretrained:
            return model

        logging.info(f"Loading language model weights from {self.language_model_from_pretrained}")

        ckpt_path = self.language_model_from_pretrained

        if dist_checkpointing.check_is_distributed_checkpoint(ckpt_path):
            return ckpt_path

        if not torch.distributed.is_initialized():
            raise RuntimeError("Distributed environment is not initialized.")

        rank = torch.distributed.get_rank()
        # Sleep to avoid racing condition when multiple GPUs try to import the same checkpoint
        time.sleep(rank / 2)

        llm_model_cls = model_utils.import_class_by_path(self.language_model_class)  # type: GPTModel
        ckpt_path = import_ckpt(
            llm_model_cls(self.language_model_config), f"{self.language_model_hub}{ckpt_path}", on_import_ckpt=False
        )

        sharded_state_dict = dict(state_dict=model.sharded_state_dict(prefix="module."))

        loaded_state_dict = dist_checkpointing.load(
            sharded_state_dict=sharded_state_dict,
            checkpoint_dir=ckpt_to_weights_subdir(ckpt_path, is_saving=False),
            validate_access_integrity=False,
        )
        loaded_state_dict = {k.removeprefix("module."): v for k, v in loaded_state_dict["state_dict"].items()}
        model.load_state_dict(loaded_state_dict)
        logging.info(f"Restored language model weights from {self.language_model_from_pretrained}")
        return model

<<<<<<< HEAD
    def _maybe_load_asr_and_modality_adapter(
        self, asr_model: ASRModel, modality_adapter: nn.Module
    ) -> Tuple[ASRModel, nn.Module]:
        if self.resume_speech_model_from_path:
            logging.info(f"Loading speech model weights from {self.resume_from_path}")
            state_dict, _ = load_distributed_ckpt(self.resume_from_path)
            prefix = 'module.speech_model.'
            speech_state_dict = {k[len(prefix) :]: v for k, v in state_dict.items() if k.startswith(prefix)}
            asr_model.load_state_dict(speech_state_dict, strict=True)
            logging.info(f"Restored speech model weights from {self.resume_from_path}")

        if self.resume_modality_adapter_from_path:
            logging.info(f"Loading modality adapter weights from {self.resume_modality_adapter_from_path}")
            state_dict, _ = load_distributed_ckpt(self.resume_modality_adapter_from_path)
            prefix = 'module.modality_adapter.'
            modality_adapter_state_dict = {k[len(prefix) :]: v for k, v in state_dict.items() if k.startswith(prefix)}
            modality_adapter.load_state_dict(modality_adapter_state_dict, strict=True)
            logging.info(f"Restored modality adapter weights from {self.resume_modality_adapter_from_path}")

        return asr_model, modality_adapter

=======
>>>>>>> 3b3b15c3
    def _propagate_model_configs(self) -> TransformerConfig:
        """
        propagate key attributes to the language/speech model config
        """
        # LLM
        self.language_model_config.tensor_model_parallel_size = self.tensor_model_parallel_size
        self.language_model_config.sequence_parallel = self.sequence_parallel
        self.language_model_config.pipeline_model_parallel_size = self.pipeline_model_parallel_size
        self.language_model_config.context_parallel_size = self.context_parallel_size

        # ASR
        self.speech_model_config.tensor_model_parallel_size = self.tensor_model_parallel_size
        self.speech_model_config.sequence_parallel = self.sequence_parallel
        self.speech_model_config.pipeline_model_parallel_size = self.pipeline_model_parallel_size
        self.speech_model_config.context_parallel_size = self.context_parallel_size

<<<<<<< HEAD
        # modality adapter
        self.modality_adapter_config.tensor_model_parallel_size = self.tensor_model_parallel_size
        self.modality_adapter_config.sequence_parallel = self.sequence_parallel
        self.modality_adapter_config.pipeline_model_parallel_size = self.pipeline_model_parallel_size
        self.modality_adapter_config.context_parallel_size = self.context_parallel_size

=======
>>>>>>> 3b3b15c3
    def configure_model(
        self, tokenizer: TokenizerSpec, speech_model: Optional[ASRModel] = None
    ) -> "MCoreSpeechToTextLLM":
        self._propagate_model_configs()
<<<<<<< HEAD

=======
>>>>>>> 3b3b15c3
        language_model = self.language_model_config.configure_model(tokenizer=tokenizer)  # type: "MCoreGPTModel"
        language_model = self._maybe_load_pretrained_llm(language_model)

        if speech_model is None:
            # propagate key attributes to the speech model config
            speech_model = self.speech_model_config.configure_model()  # type: MCoreASRModel
        speech_model.set_input_tensor = MethodType(set_input_tensor, speech_model)

        self.modality_adapter_config.output_dim = self.language_model_config.hidden_size
        input_key = self.modality_adapter_config.input_key_from
        if input_key:
            if hasattr(self.speech_model_config.config, input_key):
                self.modality_adapter_config.input_dim = getattr(self.speech_model_config.config, input_key)
            else:
                if isinstance(speech_model.encoder, HFWrappedEncoder):
                    self.modality_adapter_config.input_dim = get_nested_attr(speech_model.encoder.encoder, input_key)
                else:
                    self.modality_adapter_config.input_dim = get_nested_attr(speech_model.encoder, input_key)

        modality_adapter = self.modality_adapter_config.configure_model()
        modality_adapter.set_input_tensor = MethodType(set_input_tensor, modality_adapter)

        speech_model, modality_adapter = self._maybe_load_asr_and_modality_adapter(speech_model, modality_adapter)
        model = MCoreSpeechToTextLLM(
            config=self,
            language_model=language_model,
            speech_model=speech_model,
            modality_adapter=modality_adapter,
            tokenizer=tokenizer,
        )

        if self.freeze_language_model:
            self._freeze_module(model.language_model)
        if self.freeze_speech_model:
            self._freeze_module(model.speech_model)
        if self.freeze_modality_adapter:
            self._freeze_module(model.modality_adapter)

        return model


class MCoreSpeechToTextLLM(MegatronModule, fn.FNMixin):
    def __init__(
        self,
        config: SpeechToTextLLMConfig,
        language_model: MegatronModule,
        speech_model: ASRModel,
        modality_adapter: nn.Module,
        tokenizer: TokenizerSpec,
    ):
        super().__init__(config=config)
        self.language_model = language_model
        self.speech_model = speech_model
        self.modality_adapter = modality_adapter
        self.tokenizer = tokenizer
        self.model_type = ModelType.encoder_or_decoder
        # This attribute is needed to check if an all-reduce is required
        # on the word embeddings inside `finalize_model_grads._allreduce_word_embedding_grads`.
        self.share_embeddings_and_output_weights = self.language_model.share_embeddings_and_output_weights
        self._language_max_sequence_length = self.language_model.max_sequence_length

    def set_input_tensor(self, input_tensor: torch.Tensor) -> None:
        """Sets input tensor to the model.

        NOTE: Pipeline parallelism is not supported in this model yet. This is just a placeholder implementation.

        Args:
            input_tensor (Tensor): Sets the input tensor for the model.
        """
        pass

    def _create_attention_mask(self, encoder_input: torch.Tensor):
        """
        Create causal attention mask for whole input
        Args:
            encoder_input: The encoder input tensor of shape [b, t, h].
        Returns:
            attention_mask: The attention mask tensor of shape [b, 1, t, t].
        """
        # Create causal attention mask for whole input
        batch_size = encoder_input.shape[0]
        max_len = encoder_input.shape[1]
        attention_mask = torch.tril(torch.ones((batch_size, max_len, max_len), device=encoder_input.device)).view(
            batch_size, 1, max_len, max_len
        )
        # Convert attention mask from float to bool
        attention_mask = attention_mask < 0.5
        # [batch, 1, seq_len, seq_len]
        return attention_mask

    def _concat_features(self, embs1, emb1_lens, embs2, emb2_lens):
        """Concatenate two sets of embeddings and their lengths."""
        concat_emb = []
        concat_len = []
        for emb1, emb1_len, emb2, emb2_len in zip(embs1, emb1_lens, embs2, emb2_lens):
            new_len = emb1_len + emb2_len
            new_emb = torch.concat([emb1[:emb1_len], emb2[:emb2_len]], axis=0)
            padded_new_emb = torch.zeros(
                emb1.shape[0] + emb2.shape[0], emb1.shape[-1], device=emb1.device, dtype=emb1.dtype
            )
            padded_new_emb[:new_len, ...] = new_emb
            concat_emb.append(padded_new_emb)
            concat_len.append(new_len)
        concat_emb = torch.stack(concat_emb, dim=0)
        concat_len = torch.stack(concat_len, dim=0)
        return concat_emb, concat_len

    def _concat_multi_features(
        self,
        encoded: List[torch.Tensor],
        encoded_len: List[torch.Tensor],
        input_embeds: torch.Tensor,
        input_length: torch.Tensor,
        context_start_idx: List[List[int]],
    ):
        """
        Concatenate multiple audio features with text segments.
        This is used when there are more than one audio in a single sample.
        """
        encoder_input_list, encoder_length_list = [], []
        batch_size = input_embeds.size(0)
        max_length = 0
        for i in range(batch_size):
            start_idx_list_i = context_start_idx[i] + [
                input_embeds.size(1)
            ]  # use input_embeds instead of input_length to handle tokens_to_generate in inference
            input_len_list = [start_idx_list_i[j + 1] - start_idx_list_i[j] for j in range(len(start_idx_list_i) - 1)]
            input_emb_list = input_embeds[i].split(input_len_list)
            encoder_input_i = [input_emb_list[0]]
            for j in range(1, len(input_emb_list)):
                encoder_input_i.append(encoded[i][j - 1][: encoded_len[i][j - 1]])
                encoder_input_i.append(input_emb_list[j])
            encoder_input_i = torch.cat(encoder_input_i)  # T, C
            encoder_length_i = encoded_len[i].sum() + input_length[i]  # total length of audio and text features
            max_length = max(max_length, encoder_input_i.size(0))
            encoder_input_list.append(encoder_input_i)
            encoder_length_list.append(encoder_length_i)

        encoder_input = torch.stack(
            [torch.nn.functional.pad(f, (0, 0, 0, max_length - f.size(0))) for f in encoder_input_list]
        )
        encoder_length = torch.LongTensor(encoder_length_list).to(encoder_input.device)
        return encoder_input, encoder_length

    def inject_perception_input(
        self,
        encoded: Union[torch.Tensor, List[torch.Tensor]],
        encoded_len: Union[torch.Tensor, List[torch.Tensor]],
        input_ids: torch.Tensor,
        input_length: torch.Tensor,
        context_start_idx: Optional[List[List[int]]] = None,
    ):
        """
        Inject audio features into the text input and return the final input embeddings to LLM.
        Args:
            encoded: The audio features, tensor of shape [b, t, d] or a tuple/list of such tensors.
            encoded_len: The length of the audio features, tensor of shape [b] or a tuple/list of such tensors.
            input_ids: The input text tokens, tensor of shape [b, t].
            input_length: The length of the input text tokens, tensor of shape [b].
            context_start_idx: The start index of each text segment in the input text tokens, list of list of integers.
        Returns:
            combined_embed: The final input embeddings to the language model, shape [t, b, h].
            attention_mask: The attention mask tensor of shape [b, 1, t, t].
            combined_embed_length: The length of the final input embeddings, shape [b].
            position_ids: The position ids tensor of shape [b, t].
            encoder_max_length: The maximum length of the encoder input, integer.
        """
        # [b, t, c]
        lm_embedding = self.language_model.embedding
        input_embeds = lm_embedding.word_embeddings(input_ids)

        if isinstance(encoded, torch.Tensor):
            # single audio
            combined_embed, combined_embed_length = self._concat_features(
                encoded, encoded_len, input_embeds, input_length
            )
        else:
            # concat multiple audios with text segments
            combined_embed, combined_embed_length = self._concat_multi_features(
                encoded, encoded_len, input_embeds, input_length, context_start_idx
            )

        attention_mask = self._create_attention_mask(combined_embed)
        position_ids = build_position_ids(combined_embed[:, :, 0])

        # Add position embeddings
        if (
            getattr(lm_embedding, "position_embeddings", None) is not None
            and lm_embedding.position_embedding_type == 'learned_absolute'
        ):
            position_embeddings = lm_embedding.position_embeddings(position_ids)
            combined_embed = combined_embed + position_embeddings

        encoder_max_length = combined_embed.shape[1]
        # Data format change to avoid explicit tranposes : [b s h] --> [s b h].
        combined_embed = combined_embed.transpose(0, 1).contiguous()

        # If the input flag for fp32 residual connection is set, convert for float.
        if lm_embedding.config.fp32_residual_connection:
            combined_embed = combined_embed.float()

        # Dropout.
        if lm_embedding.config.sequence_parallel:
            combined_embed = tensor_parallel.scatter_to_sequence_parallel_region(combined_embed)
            # `scatter_to_sequence_parallel_region` returns a view, which prevents
            # the original tensor from being garbage collected. Clone to facilitate GC.
            # Has a small runtime cost (~0.5%).
            if lm_embedding.config.clone_scatter_output_in_embedding:
                combined_embed = combined_embed.clone()
            with tensor_parallel.get_cuda_rng_tracker().fork():
                combined_embed = lm_embedding.embedding_dropout(combined_embed)
        else:
            combined_embed = lm_embedding.embedding_dropout(combined_embed)
        return combined_embed, attention_mask, combined_embed_length, position_ids, encoder_max_length

    def _shift_labels_by_emb_len(self, labels, label_lens, emb_lens, max_len, pad_token=0):
        """Shift labels to the right by the length of the audio embeddings."""
        shifted_labels = []
        for label, label_len, emb_len in zip(labels, label_lens, emb_lens):
            shifted_label = torch.full([max_len], pad_token, device=label.device, dtype=label.dtype)
            shifted_label[emb_len : emb_len + label_len] = label[:label_len]
            shifted_labels.append(shifted_label)
        shifted_labels = torch.stack(shifted_labels, dim=0)
        return shifted_labels

    def _get_text_embeddings(self, text_tokens, position_ids):
        """Get text embeddings for the input text tokens for inference decoding."""
        lm_embedding = self.language_model.embedding
        text_embeddings = lm_embedding.word_embeddings(text_tokens)  # (batch_size, seq_len, hidden_size)
        if hasattr(lm_embedding, 'position_embeddings'):
            position_embeddings = lm_embedding.position_embeddings(position_ids)
            text_embeddings = text_embeddings + position_embeddings

        text_embeddings = text_embeddings.transpose(0, 1).contiguous()

        # If the input flag for fp32 residual connection is set, convert for float.
        if lm_embedding.config.fp32_residual_connection:
            text_embeddings = text_embeddings.float()

        # Dropout.
        if lm_embedding.config.sequence_parallel:
            text_embeddings = tensor_parallel.scatter_to_sequence_parallel_region(text_embeddings)
            # `scatter_to_sequence_parallel_region` returns a view, which prevents
            # the original tensor from being garbage collected. Clone to facilitate GC.
            # Has a small runtime cost (~0.5%).
            if lm_embedding.config.clone_scatter_output_in_embedding:
                text_embeddings = text_embeddings.clone()
            with tensor_parallel.get_cuda_rng_tracker().fork():
                text_embeddings = lm_embedding.embedding_dropout(text_embeddings)
        else:
            text_embeddings = lm_embedding.embedding_dropout(text_embeddings)

        return text_embeddings

    def _get_llm_input_for_context_parallel(
        self,
        attention_mask: torch.Tensor,
        decoder_input: torch.Tensor,
        labels: torch.Tensor,
        loss_masks: torch.Tensor,
        max_length: int,
    ):
        """
        Prepare context parallel input for the language model, where tensors are padded to the lengths
        divisible by context parallel world size.
        Args:
            attention_mask: The attention mask tensor of shape [b, 1, t, t].
            decoder_input: The decoder input tensor of shape [t, b, h].
            labels: The labels tensor of shape [b, t].
            loss_masks: The loss mask tensor of shape [b, t].
            max_length: The maximum length of the input tensors, integer.
        Returns:
            attention_mask_cp: The attention mask tensor for context parallelism, shape [b, 1, t, t].
            decoder_input_cp: The decoder input tensor for context parallelism, shape [t, b, h].
            labels_cp: The labels tensor for context parallelism, shape [b, t].
        """
        cp_size = parallel_state.get_context_parallel_world_size()
        if cp_size == 1:
            return attention_mask, decoder_input, labels, loss_masks

        shard_factor = 2 * cp_size  # 2x required by megatron context parallel
        decoder_input = decoder_input.transpose(0, 1).contiguous()  # [t, b, h] -> [b, t, h]
        decoder_input = pad_or_trim_to_max_length(decoder_input, max_length, 0, ceil_to=shard_factor)
        labels = pad_or_trim_to_max_length(labels, max_length, 0, ceil_to=shard_factor)
        loss_masks = pad_or_trim_to_max_length(loss_masks, max_length, 0, ceil_to=shard_factor)
        attention_mask = self._create_attention_mask(decoder_input)

        batch = {
            "attention_mask": attention_mask,
            "decoder_input": decoder_input,
            "labels": labels,
            "loss_mask": loss_masks,
        }

        # Split the batch for context parallelism
        batch_cp = get_batch_on_this_context_parallel_rank(batch)
        attention_mask_cp = batch_cp["attention_mask"]
        decoder_input_cp = batch_cp["decoder_input"].transpose(0, 1).contiguous()  # [b, t, h] -> [t, b, h]
        labels_cp = batch_cp["labels"]
        loss_masks_cp = batch_cp["loss_mask"]
        return attention_mask_cp, decoder_input_cp, labels_cp, loss_masks_cp

    def perception(self, input_signal, input_signal_length, processed_signal, processed_signal_length):
        encoded, encoded_len = self.speech_model(
            input_signal=input_signal,
            input_signal_length=input_signal_length,
            processed_signal=processed_signal,
            processed_signal_length=processed_signal_length,
        )
        encoded, encoded_len = self.modality_adapter(encoded, encoded_len)

        return encoded, encoded_len

    def forward(
        self,
        input_ids: torch.Tensor,
        input_length: torch.Tensor,
        loss_mask: Optional[torch.Tensor] = None,
        attention_mask: Optional[torch.Tensor] = None,
        audio_signal: Optional[torch.Tensor] = None,
        audio_signal_length: Optional[torch.Tensor] = None,
        processed_signal: Optional[torch.Tensor] = None,
        processed_signal_length: Optional[torch.Tensor] = None,
        labels: Optional[torch.Tensor] = None,
        num_audios: Optional[torch.Tensor] = None,
        context_start_idx: Optional[List[List[int]]] = None,
        inference_params: Optional[InferenceParams] = None,
        packed_seq_params: Optional[Dict[str, Any]] = None,
    ):
        encoded, encoded_len = self.perception(
            input_signal=audio_signal,
            input_signal_length=audio_signal_length,
            processed_signal=processed_signal,
            processed_signal_length=processed_signal_length,
        )

        if num_audios is not None:
            # split the encoded and encoded_len by num_audios, used when there're multiple audio files per sample
            encoded = encoded.split(num_audios.tolist())
            encoded_len = encoded_len.split(num_audios.tolist())

        combined_embeddings, attention_mask, _, _, max_length = self.inject_perception_input(
            encoded, encoded_len, input_ids, input_length, context_start_idx
        )

        if num_audios is not None:
            # sum up the audio_feat_lens for each sample in the batch
            encoded_len = torch.stack([torch.sum(lens) for lens in encoded_len])

        if labels is not None:
            # Shift labels to the right
            final_labels = self._shift_labels_by_emb_len(labels, input_length, encoded_len, max_length, pad_token=0)
        else:
            final_labels = None

        if loss_mask is not None:
            # Loss mask where answer tokens are 1.0 and all other tokens are 0.0
            final_loss_mask = self._shift_labels_by_emb_len(
                loss_mask, input_length, encoded_len, max_length, pad_token=0
            )
        else:
            final_loss_mask = None

        attention_mask, combined_embeddings, final_labels, final_loss_mask = self._get_llm_input_for_context_parallel(
            attention_mask, combined_embeddings, final_labels, final_loss_mask, max_length
        )
        output = self.language_model(
            input_ids=None,
            position_ids=None,
            attention_mask=attention_mask,
            decoder_input=combined_embeddings,
            labels=final_labels,
            inference_params=inference_params,
            packed_seq_params=packed_seq_params,
        )

        if labels is None or loss_mask is None:
            return output

        # [b, t], [b, t]
        return output, final_loss_mask.contiguous()


class SpeechToTextLLM(SpeechLanguageModel):
    def __init__(
        self,
        config: SpeechToTextLLMConfig,
        optim: Optional[OptimizerModule] = None,
        tokenizer: Optional["TokenizerSpec"] = None,
        model_transform: Optional[Callable[[nn.Module], nn.Module]] = None,
    ):
        super().__init__()
        self.config = config
        self.tokenizer = tokenizer
        self.optim = optim or MegatronOptimizerModule(config=OptimizerConfig(lr=1e-4, use_distributed_optimizer=True))
        self.optim.connect(self)  # This will bind the `configure_optimizers` method
        self.model_transform = model_transform
        self._training_loss_reduction = None
        self._validation_loss_reduction = None
        self._inference_config = None
        self._speech_model = self.config.speech_model_config.configure_model()

    def configure_model(self) -> None:
        if not hasattr(self, "module"):
            self.module = self.config.configure_model(self.tokenizer, self._speech_model)  # type: MCoreSpeechToTextLLM
            self.module.language_model = self.module.language_model.to(self.device)
            self.module.speech_model = self.module.speech_model.to(self.device)
            self.module.modality_adapter = self.module.modality_adapter.to(self.device)
            del self._speech_model

    def setup(self, stage: str):
        super().setup(stage)
        if hasattr(self.cfg.data, "validation_ds"):
            self.val_metric, self.val_metric_name = self.setup_metric(self.cfg.data.validation_ds)
            self.val_metric = torch.nn.ModuleList(self.val_metric) if self.val_metric is not None else None
            # Used other keys from metadata to calulate metrics
            if hasattr(self.cfg.data.validation_ds, "metric"):
                self.val_metric_label_key = self.cfg.data.validation_ds.metric.get('label_key', 'labels')

        if hasattr(self.cfg.data, "test_ds"):
            self.test_metric, self.test_metric_name = self.setup_metric(self.cfg.data.test_ds)
            self.test_metric = torch.nn.ModuleList(self.test_metric) if self.test_metric is not None else None
            # Used other keys from metadata to calulate metrics
            if hasattr(self.cfg.data.test_ds, "metric"):
                self.test_metric_label_key = self.cfg.data.test_ds.metric.get('label_key', 'labels')

        if self.get_inference_config() is None:
            self.set_inference_config(self.config.inference_config)

    def forward(
        self,
        input_ids: torch.Tensor,
        input_length: torch.Tensor,
        loss_mask: Optional[torch.Tensor] = None,
        attention_mask: Optional[torch.Tensor] = None,
        audio_signal: Optional[torch.Tensor] = None,
        audio_signal_length: Optional[torch.Tensor] = None,
        processed_signal: Optional[torch.Tensor] = None,
        processed_signal_length: Optional[torch.Tensor] = None,
        labels: Optional[torch.Tensor] = None,
        num_audios: Optional[torch.Tensor] = None,
        context_start_idx: Optional[List[List[int]]] = None,
        inference_params: Optional[InferenceParams] = None,
    ) -> Union[torch.Tensor, Tuple[torch.Tensor, torch.Tensor]]:
        output = self.module(
            input_ids=input_ids,
            input_length=input_length,
            loss_mask=loss_mask,
            attention_mask=attention_mask,
            audio_signal=audio_signal,
            audio_signal_length=audio_signal_length,
            processed_signal=processed_signal,
            processed_signal_length=processed_signal_length,
            labels=labels,
            num_audios=num_audios,
            context_start_idx=context_start_idx,
            inference_params=inference_params,
        )
        return output

    def freeze_llm(self):
        module = self.module
        while not hasattr(module, "language_model"):
            module = module.module
        self.freeze_module(module.language_model)

    def freeze_speech(self):
        module = self.module
        while not hasattr(module, "speech_model"):
            module = module.module
        self.freeze_module(module.speech_model)

    def freeze_modality_adapter(self):
        module = self.module
        while not hasattr(module, "modality_adapter"):
            module = module.module
        self.freeze_module(module.modality_adapter)

    def unfreeze_llm(self):
        module = self.module
        while not hasattr(module, "language_model"):
            module = module.module
        self.unfreeze_module(module.language_model)

    def unfreeze_speech(self):
        module = self.module
        while not hasattr(module, "speech_model"):
            module = module.module
        self.unfreeze_module(module.speech_model)

    def unfreeze_modality_adapter(self):
        module = self.module
        while not hasattr(module, "modality_adapter"):
            module = module.module
        self.unfreeze_module(module.modality_adapter)

    def trainable_parameters(self) -> List[Tuple[str, torch.Tensor]]:
        """
        This function returns all trainable parameters of the model,
        including some params that don't require gradients (e.g., batchnorm).
        This function is used for PEFT to determine what parameters to load/save.
        See `nemo/collections/speechlm/utils/model_transform.py` for more details.
        The name of this function is set to align with the PEFT API.
        """
        trainable_params = []
        # must use state_dict() to include params like batchnorm running mean/var
        for name, param in self.state_dict().items():
            if name.startswith("module.speech_model.") and not self.config.freeze_speech_model:
                trainable_params.append((name, param))
            elif name.startswith("module.modality_adapter.") and not self.config.freeze_modality_adapter:
                trainable_params.append((name, param))
            elif name.startswith("module.language_model.") and not self.config.freeze_language_model:
                trainable_params.append((name, param))
            elif (
                name.startswith("module.language_model.")
                and self.config.freeze_language_model
                and (".adapter." in name or name.endswith(".adapters"))
            ):
                trainable_params.append((name, param))

        return trainable_params

    def data_step(self, dataloader_iter) -> Dict[str, torch.Tensor]:
        return self.config.data_step_fn(dataloader_iter)

    def forward_step(self, batch) -> torch.Tensor:
        return self.config.forward_step_fn(self, batch)

    def training_step(self, batch, batch_idx=None) -> torch.Tensor:
        # In mcore the loss-function is part of the forward-pass (when labels are provided)
        return self.forward_step(batch)

    def validation_step(self, batch, batch_idx=None) -> torch.Tensor:
        return self.inference_step(batch, mode='validation')

    @property
    def _metrics_require_string2category_map(self):
        return set(["f1", "accuracy", "average_precision"])

    def setup_metric(self, data_cfg):
        metric_name = "exact_string_match"
        if not hasattr(data_cfg, "metric"):
            metric = MetricStringToTorchMetric["exact_string_match"]
        else:
            if not hasattr(data_cfg.metric, "name"):
                raise ValueError("Metric name is not provided in the metric config.")
            if data_cfg.metric.name == "loss":
                return None, "loss"
            if data_cfg.metric.name not in MetricStringToTorchMetric:
                raise KeyError(
                    f"{data_cfg.metric.name} is not supported. List of supported metrics: {MetricStringToTorchMetric.keys()}"
                )
            if data_cfg.metric.name in self._metrics_require_string2category_map:
                if data_cfg.metric.average is None:
                    raise ValueError(
                        f"{data_cfg.metric.name} requires specifying whether you want to compute a micro or macro average. Found None."
                    )
            if (
                data_cfg.metric.get('labels_are_strings', False)
                and data_cfg.metric.name in self._metrics_require_string2category_map
            ):
                if data_cfg.metric.num_classes is None:
                    raise ValueError(
                        "Number of classes is not provided in the metric section within the data config. "
                        f"Please provide the number of classes in the data config to use the {data_cfg.metric.name} metric."
                    )
                if data_cfg.metric.get('class_labels', None) is None or not isinstance(
                    data_cfg.metric.get('class_labels', None), ListConfig
                ):
                    raise ValueError(
                        "Class labels are not provided properly in the metric section witnin the data config. "
                        f"Please provide the class labels as a list of strings in the data config to use the {data_cfg.metric.name} metric."
                    )
                if len(data_cfg.metric.get('class_labels', None)) != data_cfg.metric.num_classes:
                    raise ValueError(
                        f"Number of class labels {len(data_cfg.metric.get('class_labels', None))} does not match `num_classes` : {data_cfg.metric.num_classes}"
                    )

            metric_name = data_cfg.metric.name
            metric_cls = MetricStringToTorchMetric[metric_name]
            if metric_name not in TextMetricsSet:
                metric = [metric_cls(**data_cfg.metric)]
            else:
                metric = [metric_cls()]
        return metric, metric_name

    def inference_step(self, batch, mode):
        """
        Used for validation and test steps, added postprocessing after calling self.predict_step().
        """
        batch_idx = batch.pop("batch_idx", None)
        dataloader_idx = batch.pop("dataloader_idx", None)

        data_cfg = self.cfg.data.validation_ds if mode == 'validation' else self.cfg.data.test_ds

        self._reconfigure_and_process_inference_batch(batch, data_cfg)
        # Meta data from dataset
        metadata = batch.get('metadata', [{}] * len(batch['tokens']))
        forward_output = self.forward_step(batch)

        if isinstance(forward_output, tuple):
            # reduce validation loss
            loss = self.validation_loss_reduction.forward(batch=batch, forward_out=forward_output)[1]['avg']
        else:
            # no labels provided, use a dummy loss value
            loss = 0.0

        metric_name = self.val_metric_name if mode == 'validation' else self.test_metric_name
        preds_text = []
        labels_text = []
        inputs_text = []
        if metric_name != "loss":
            # We need _inference_config to get generation params, tokens_to_generate are set in dataset
            if self.get_inference_config() is None:
                logging.warning(f'inference_config is not set. Use default: {default_inference_config}')
                self.set_inference_config(inference_config=default_inference_config)
            self._inference_config['tokens_to_generate'] = data_cfg.get('tokens_to_generate')

            output = self.predict_step(batch, batch_idx, dataloader_idx)

            inputs_text = [self.tokenizer.ids_to_text(c.tolist()) for c in batch['contexts']]
            labels_text = [self.tokenizer.ids_to_text(a.tolist()) for a in batch['answers']]
            preds_text = [
                self.tokenizer.ids_to_text(t[l.item() :][: data_cfg.get('tokens_to_generate')])
                for t, l in zip(output['token_ids'], batch['context_lengths'])
            ]

            if data_cfg.get("end_string", None):
                # sometimes data_cfg.end_string != self.tokenizer.ids_to_text(self.tokenizer.text_to_ids(data_cfg.end_string))
                # for example when data_cfg.end_string = "<end>", the end_string_re will start with " ?? "
                preds_text = clean_end_string(preds_text, self.tokenizer, data_cfg.end_string)
                labels_text = clean_end_string(labels_text, self.tokenizer, data_cfg.end_string)

            if data_cfg.get("remove_text_pc", False):
                preds_text = [remove_punctuations(p.lower(), data_cfg.get("punctuations", None)) for p in preds_text]
                labels_text = [remove_punctuations(l.lower(), data_cfg.get("punctuations", None)) for l in labels_text]

            if data_cfg.get("log_every_n_steps", None) is not None:
                if batch_idx % data_cfg.log_every_n_steps == 0:
                    logging.info(f"Input: `{inputs_text[0]}`")
                    logging.info(f"Label: `{labels_text[0]}`")
                    logging.info(f"Pred: `{preds_text[0]}`")

        outputs = {
            'loss': loss,
            'preds': preds_text,  # [str]
            'labels': labels_text,  # [str]
            'inputs': inputs_text,  # [str]
            'metadata': metadata,  # [dict]
        }

        if mode == 'validation':
            if self._num_validation_dl > 1:
                self.validation_step_outputs[dataloader_idx].append(outputs)
            else:
                self.validation_step_outputs.append(outputs)
        else:
            if self._num_test_dl > 1:
                self.test_step_outputs[dataloader_idx].append(outputs)
            else:
                self.test_step_outputs.append(outputs)
        return forward_output

    def get_inference_strategy(self):
        return self.config.text_generation_strategy(self.module)

    def predict_step(self, batch: dict, batch_idx: int, dataloader_idx: Optional[int] = None):
        """
        Used to get LLM predictions for validation and test steps based on the given inference config.
        """
        inference_config = self.get_inference_config()
        if inference_config is not None:
            # need to overwrite some configuration, make it immutable
            inference_config = inference_config.copy()
        else:
            self.set_inference_config(inference_config=default_inference_config)
            logging.warning(f'inference_config is not set. Use default: {default_inference_config}')
            inference_config = self.get_inference_config()

        if self.cfg.data.get('end_string', None):
            inference_config['end_strings'] = [self.cfg.data.end_string]

        inference_config['strategy'] = self.get_inference_strategy()

        global_batch_size_per_gpu = batch['tokens'].size(0)
        num_micro_batches_before_decode = get_num_microbatches()

        compute_logprob = inference_config.get('compute_logprob', False)

        if compute_logprob:
            inference_config['inputs'] = batch
            inference_config['tokens_to_generate'] = 1
            inference_config['all_probs'] = True
            inference_config['greedy'] = True
            response = generate(self, **inference_config)
            response = get_computeprob_response(self.tokenizer, response, batch)
        else:
            if isinstance(batch, list):
                inference_config['inputs'] = batch
            elif 'num_audios' in batch:
                inference_config['inputs'] = (
                    batch['contexts'].cuda(),
                    batch['context_lengths'].cuda(),
                    batch['audio_signal'].cuda(),
                    batch['audio_signal_length'].cuda(),
                    batch['num_audios'].cuda(),
                    batch['context_start_idx'],
                )
            else:
                inference_config['inputs'] = (
                    batch['contexts'].cuda(),
                    batch['context_lengths'].cuda(),
                    batch['audio_signal'].cuda(),
                    batch['audio_signal_length'].cuda(),
                )
            response = generate(self, **inference_config)

        app_state = AppState()
        reconfigure_num_microbatches_calculator(
            rank=app_state.global_rank,
            rampup_batch_size=None,
            global_batch_size=global_batch_size_per_gpu * parallel_state.get_data_parallel_world_size(),
            micro_batch_size=global_batch_size_per_gpu // num_micro_batches_before_decode,
            data_parallel_size=parallel_state.get_data_parallel_world_size(),
        )

        # add audio offsets to context lengths for properly decoding only the response
        batch['context_lengths'] = batch['context_lengths'].cuda() + response['audio_feat_lens']

        return response

    def _determine_log_key(self, dataloader_idx, metric_name, mode):
        # If the user provided names for each validation/test dataset, use those.
        if mode == 'validation':
            prefix = self.get_validation_dataloader_prefix(dataloader_idx)
            if prefix.startswith('val_'):
                # no user provided name, use the dataloader idx
                log_key = f'val_{metric_name}_{dataloader_idx}'
            else:
                log_key = f'val_{metric_name}_{prefix}'
        else:
            prefix = self.get_test_dataloader_prefix(dataloader_idx).strip('test_')
            if prefix.startswith('test_'):
                # no user provided name, use the dataloader idx
                log_key = f'test_{metric_name}_{dataloader_idx}'
            else:
                log_key = f'test_{metric_name}_{prefix}'
        return log_key

    def inference_epoch_end(self, outputs, mode, data_cfg):
        # Parent class will handle logging of the loss.
        if not outputs or (all([not x for x in outputs])):
            return None

        if isinstance(outputs[0], dict):
            outputs = [outputs]

        averaged_loss = []
        averaged_metric = []
        # Log metrics for each provided validation/test dataset.
        for dataloader_idx, output in enumerate(outputs):
            if len(output) == 0:
                logging.warning(f"Empty output for dataloader_idx: {dataloader_idx}")
                continue
            # Expand on_validation_epoch_end from parent class MegatronGPTModel as on_validation_epoch_end doesnt take outputs arg
            loss_vals = [x['loss'].view(-1, 1) for x in output]  # each loss is [1, B]
            if parallel_state.is_pipeline_last_stage():
                # only the last pipeline parallel stages return loss with their batch size
                loss = torch.vstack(loss_vals).mean().type(torch.float32).cuda()
            else:
                loss = torch.tensor(0.0, dtype=torch.float32).cuda()

            # we can only log on one rank if it is rank zero so we broadcast from last rank
            torch.distributed.broadcast(loss, get_last_rank())

            # Determine the key used to log the loss based on the user provided name of the dataset or the dataloader index.
            loss_log_key = self._determine_log_key(dataloader_idx, "loss", mode)
            self.log(loss_log_key, loss, batch_size=1)
            averaged_loss.append(loss)

            metric_name = self.val_metric_name if mode == 'validation' else self.test_metric_name
            if metric_name != 'loss':
                self.gather_and_maybe_write_predictions(data_cfg, output, averaged_metric, mode, dataloader_idx)

            torch.distributed.barrier(group=parallel_state.get_data_parallel_group())
            outputs[dataloader_idx].clear()  # free memory

        # Logging of the averaged metrics:
        averaged_loss = sum(averaged_loss) / len(averaged_loss)
        averaged_metric = sum(averaged_metric) / len(averaged_metric) if len(averaged_metric) > 0 else None
        averaged_loss = averaged_loss.to(self.device)
        if averaged_metric is not None:
            averaged_metric = averaged_metric.to(self.device)

        # Handle case where metrics can be nan or inf. This can break checkpoint save/load.
        if averaged_metric is not None and (torch.isinf(averaged_metric) or torch.isnan(averaged_metric)):
            app_state = AppState()
            monitor_mode = app_state.checkpoint_callback_params.mode
            assert monitor_mode in ['min', 'max']
            averaged_metric = 0.0 if monitor_mode == 'max' else 1e5

        if mode == 'validation':
            self.log("val_loss", averaged_loss, batch_size=1, sync_dist=True)
            if averaged_metric is not None:
                self.log(f"val_{self.val_metric_name}", averaged_metric, sync_dist=True, batch_size=1)
        elif mode == 'test':
            self.log("test_loss", averaged_loss, batch_size=1, sync_dist=True)
            if averaged_metric is not None:
                self.log(f"test_{self.test_metric_name}", averaged_metric, sync_dist=True, batch_size=1)

        # Merge the functionality of previous on_inference_epoch_end() within inference_epoch_end() func here
        app_state = AppState()
        # self._restore_activation_checkpointing_args()
        if hasattr(self.cfg.data, "train_ds"):
            reconfigure_num_microbatches_calculator(
                rank=app_state.global_rank,
                rampup_batch_size=None,
                global_batch_size=self.cfg.data.train_ds.global_batch_size,
                micro_batch_size=self.cfg.data.train_ds.micro_batch_size,
                data_parallel_size=parallel_state.get_data_parallel_world_size(),
            )
        # When running `trainer.validate()`, the training dataset is not available.
        else:
            logging.warning('No training data found, reconfiguring microbatches based on validation batch sizes.')
            reconfigure_num_microbatches_calculator(
                rank=app_state.global_rank,
                rampup_batch_size=None,
                global_batch_size=data_cfg.global_batch_size,
                micro_batch_size=data_cfg.micro_batch_size,
                data_parallel_size=parallel_state.get_data_parallel_world_size(),
            )
        return averaged_loss, averaged_metric

    def gather_and_maybe_write_predictions(self, data_cfg, output, averaged_metric, mode, dataloader_idx):
        # Gather the outputs object from all data parallel ranks since we are using the DistributedSampler which splits data across DDP ranks.
        gathered_outputs = [None for _ in range(parallel_state.get_data_parallel_world_size())]
        torch.distributed.all_gather_object(
            gathered_outputs,
            [
                {'preds': x['preds'], 'labels': x['labels'], 'inputs': x['inputs'], 'metadata': x['metadata']}
                for x in output
            ],
            group=parallel_state.get_data_parallel_group(),
        )

        # Remove duplicate examples due to distributed sampler.
        inp_label_set = set()
        deduplicated_outputs = {
            'preds': [],
            'labels': [],
            'inputs': [],
            'metadata': [],
        }
        total_size = 0
        for rank in range(0, parallel_state.get_data_parallel_world_size()):
            for batch in gathered_outputs[rank]:
                for pred, label, input, metadata in zip(
                    batch['preds'], batch['labels'], batch['inputs'], batch['metadata']
                ):
                    key = input + label + str(metadata)
                    total_size += 1
                    if key not in inp_label_set:
                        inp_label_set.add(key)
                        deduplicated_outputs['preds'].append(pred)
                        deduplicated_outputs['labels'].append(label)
                        deduplicated_outputs['inputs'].append(input)
                        deduplicated_outputs['metadata'].append(metadata)

        # Compute metric score
        metric_name = self.val_metric_name if mode == 'validation' else self.test_metric_name
        metric_label_key = self.val_metric_label_key if mode == 'validation' else self.test_metric_label_key
        if metric_name != 'loss':
            metric_log_key = self._determine_log_key(dataloader_idx, metric_name, mode)
            metric_fn = self.val_metric[0] if mode == 'validation' else self.test_metric[0]
            if metric_label_key in deduplicated_outputs['metadata'][0]:
                labels = [m[metric_label_key] for m in deduplicated_outputs['metadata']]
            else:
                labels = deduplicated_outputs['labels']

            # Compute metrics
            # SacreBLEU does not share the same interface as other metrics. We handle it separately.
            for pred, label in zip(deduplicated_outputs['preds'], labels):
                if metric_name == 'bleu':
                    _ = metric_fn([pred], [[label]])
                else:
                    _ = metric_fn(pred, label)

            metric_result = metric_fn.compute()

            # log the metrics
            if metric_name == 'rouge':
                for k, v in metric_result.items():
                    if 'fmeasure' in k:
                        self.log(metric_log_key + f'_{k}', v.item(), sync_dist=True, batch_size=1)
                        logging.info(f"{metric_log_key}_{k}]: {v.item()}")
                metric_result = metric_result['rouge1_fmeasure']
            else:
                self.log(metric_log_key, metric_result.item(), sync_dist=True, batch_size=1)
                logging.info(f"{metric_log_key}: {metric_result.item()}")

            metric_fn.reset()
            averaged_metric.append(metric_result)

        # Write predictions to file
        if self.global_rank == 0 and data_cfg.get("write_predictions_to_file", False):
            logging.info(
                f"Total deduplicated inference data size: {total_size} to {len(deduplicated_outputs['inputs'])}"
            )

            # Check if the user provided a prefix path to the file(s) they want to write.
            filename_log_key = self._determine_log_key(dataloader_idx, metric_name, mode)
            output_dir = data_cfg.get("output_dir", "./")
            self.write_predictions_to_file(deduplicated_outputs, f"speechlm_pred_{filename_log_key}", output_dir)

    # consistent with speech models
    @rank_zero_only
    def write_predictions_to_file(self, outputs, output_file_path_prefix, output_dir):
        os.makedirs(output_dir, exist_ok=True)
        output_file_path = output_file_path_prefix + "_inputs_preds_labels.jsonl"
        output_file_path = os.path.join(output_dir, output_file_path)
        with open(output_file_path, "w") as f_json:
            assert (
                len(outputs['inputs']) == len(outputs['preds']) == len(outputs['labels']) == len(outputs['metadata'])
            )
            for i, p, l, m in zip(outputs['inputs'], outputs['preds'], outputs['labels'], outputs['metadata']):
                json_string = {'input': i, 'pred_text': p, 'text': l}
                for k, v in m.items():
                    if k not in json_string:
                        json_string[k] = v
                f_json.write(json.dumps(json_string) + '\n')

        logging.info(f'Predictions saved to {output_file_path}')

    # Override the parent batch reconfiguring logic.
    def _reconfigure_and_process_inference_batch(self, batch, data_cfg):
        global_batch_size_per_gpu = batch['tokens'].size(0)
        # This should happen only on the last batch of the dataset.
        if (
            global_batch_size_per_gpu
            != get_current_global_batch_size() // parallel_state.get_data_parallel_world_size()
        ):
            # NOTE: This is reconfiguring to make sure there is no grad-acc for validation batches.
            if (
                global_batch_size_per_gpu
                != data_cfg.global_batch_size // parallel_state.get_data_parallel_world_size()
            ):
                app_state = AppState()
                reconfigure_num_microbatches_calculator(
                    rank=app_state.global_rank,
                    rampup_batch_size=None,
                    global_batch_size=global_batch_size_per_gpu * parallel_state.get_data_parallel_world_size(),
                    micro_batch_size=global_batch_size_per_gpu,
                    data_parallel_size=parallel_state.get_data_parallel_world_size(),
                )
            # NOTE: need to explicitly handle resetting for multi-validation
            else:
                app_state = AppState()
                reconfigure_num_microbatches_calculator(
                    rank=app_state.global_rank,
                    rampup_batch_size=None,
                    global_batch_size=data_cfg.global_batch_size,
                    micro_batch_size=data_cfg.micro_batch_size,
                    data_parallel_size=parallel_state.get_data_parallel_world_size(),
                )

    def set_inference_config(self, inference_config: Optional[Dict] = None):
        self._inference_config = dict(inference_config) if inference_config is not None else None

    def get_inference_config(self):
        return dict(self._inference_config) if self._inference_config is not None else None

    def on_validation_epoch_start(self):
        # self._reset_activation_checkpointing_args()
        app_state = AppState()
        reconfigure_num_microbatches_calculator(
            rank=app_state.global_rank,
            rampup_batch_size=None,
            global_batch_size=self.cfg.data.validation_ds.global_batch_size,
            micro_batch_size=self.cfg.data.validation_ds.micro_batch_size,
            data_parallel_size=parallel_state.get_data_parallel_world_size(),
        )
        return super().on_validation_epoch_start()

    def on_test_epoch_start(self):
        # self._reset_activation_checkpointing_args()
        app_state = AppState()
        reconfigure_num_microbatches_calculator(
            rank=app_state.global_rank,
            rampup_batch_size=None,
            global_batch_size=self.cfg.data.test_ds.global_batch_size,
            micro_batch_size=self.cfg.data.test_ds.micro_batch_size,
            data_parallel_size=parallel_state.get_data_parallel_world_size(),
        )
        return super().on_test_epoch_start()

    def on_predict_epoch_start(self):
        return self.on_test_epoch_start()

    def on_test_epoch_end(self):
        _ = self.inference_epoch_end(self.test_step_outputs, 'test', self.cfg.data.test_ds)
        # Commenting as on_test_epoch_end was a no-op in PTL 1.9
        # return super().on_test_epoch_end()

    def on_validation_epoch_end(self):
        _ = self.inference_epoch_end(self.validation_step_outputs, 'validation', self.cfg.data.validation_ds)
        # Commenting as on_validation_epoch_end was a no-op in PTL 1.9
        # return super().on_validation_epoch_end()

    def on_train_epoch_start(self) -> None:
        # Same logic as validation epoch end, but this may be need if there is no validation sanity check to trigger on_validation_epoch_end()
        self.on_validation_epoch_end()
        return super().on_train_epoch_start()<|MERGE_RESOLUTION|>--- conflicted
+++ resolved
@@ -54,11 +54,7 @@
 from nemo.collections.speechlm.models.base import SpeechLanguageModel
 from nemo.collections.speechlm.modules.asr_module import ASRModuleConfig, HFWrappedEncoder
 from nemo.collections.speechlm.modules.modality_adapter import ModalityAdapterConfig
-<<<<<<< HEAD
 from nemo.collections.speechlm.utils.io import get_nested_attr, import_ckpt, load_distributed_ckpt
-=======
-from nemo.collections.speechlm.utils.io import import_ckpt
->>>>>>> 3b3b15c3
 from nemo.collections.speechlm.utils.text_generation.audio_text_generation_strategy import (
     SpeechToTextGenerationStrategy,
 )
@@ -236,7 +232,6 @@
         logging.info(f"Restored language model weights from {self.language_model_from_pretrained}")
         return model
 
-<<<<<<< HEAD
     def _maybe_load_asr_and_modality_adapter(
         self, asr_model: ASRModel, modality_adapter: nn.Module
     ) -> Tuple[ASRModel, nn.Module]:
@@ -258,8 +253,6 @@
 
         return asr_model, modality_adapter
 
-=======
->>>>>>> 3b3b15c3
     def _propagate_model_configs(self) -> TransformerConfig:
         """
         propagate key attributes to the language/speech model config
@@ -276,23 +269,16 @@
         self.speech_model_config.pipeline_model_parallel_size = self.pipeline_model_parallel_size
         self.speech_model_config.context_parallel_size = self.context_parallel_size
 
-<<<<<<< HEAD
         # modality adapter
         self.modality_adapter_config.tensor_model_parallel_size = self.tensor_model_parallel_size
         self.modality_adapter_config.sequence_parallel = self.sequence_parallel
         self.modality_adapter_config.pipeline_model_parallel_size = self.pipeline_model_parallel_size
         self.modality_adapter_config.context_parallel_size = self.context_parallel_size
 
-=======
->>>>>>> 3b3b15c3
     def configure_model(
         self, tokenizer: TokenizerSpec, speech_model: Optional[ASRModel] = None
     ) -> "MCoreSpeechToTextLLM":
         self._propagate_model_configs()
-<<<<<<< HEAD
-
-=======
->>>>>>> 3b3b15c3
         language_model = self.language_model_config.configure_model(tokenizer=tokenizer)  # type: "MCoreGPTModel"
         language_model = self._maybe_load_pretrained_llm(language_model)
 
