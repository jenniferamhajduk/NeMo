# Copyright (c) 2024, NVIDIA CORPORATION.  All rights reserved.
#
# Licensed under the Apache License, Version 2.0 (the "License");
# you may not use this file except in compliance with the License.
# You may obtain a copy of the License at
#
#     http://www.apache.org/licenses/LICENSE-2.0
#
# Unless required by applicable law or agreed to in writing, software
# distributed under the License is distributed on an "AS IS" BASIS,
# WITHOUT WARRANTIES OR CONDITIONS OF ANY KIND, either express or implied.
# See the License for the specific language governing permissions and
# limitations under the License.
import json
import os
import warnings
from copy import deepcopy
from pathlib import Path
from typing import TYPE_CHECKING, Any, Callable, Optional, Union

import lightning.pytorch as pl
import nemo_run as run
import torch
from megatron.core import parallel_state
from rich.console import Console
from torch.distributed import all_gather_object
from typing_extensions import Annotated

import nemo.lightning as nl
from nemo.collections.llm.quantization import ExportConfig, QuantizationConfig
from nemo.lightning import (
    AutoResume,
    NeMoLogger,
    OptimizerModule,
    Trainer,
    configure_no_restart_validation_training_loop,
    io,
)
from nemo.lightning.base import NEMO_MODELS_CACHE
from nemo.lightning.pytorch.callbacks import PEFT, JitTransform, ModelTransform
from nemo.utils import logging
from nemo.utils.get_rank import is_global_rank_zero

if TYPE_CHECKING:
    from megatron.core.inference.common_inference_params import CommonInferenceParams
    from megatron.core.inference.inference_request import InferenceRequest


TokenizerType = Any


@run.cli.entrypoint(namespace="llm")
def train(
    model: pl.LightningModule,
    data: pl.LightningDataModule,
    trainer: Trainer,
    log: Annotated[Optional[NeMoLogger], run.Config[NeMoLogger]] = None,
    resume: Annotated[Optional[AutoResume], run.Config[AutoResume]] = None,
    optim: Optional[OptimizerModule] = None,
    tokenizer: Optional[TokenizerType] = None,
    model_transform: Optional[Union[PEFT, ModelTransform, Callable]] = None,
    # TODO: Fix export export: Optional[str] = None,
) -> Path:
    """
    Trains a model using the specified data and trainer, with optional tokenizer, source, and export.

    Args:
        model (pl.LightningModule): The model to be trained.
        data (pl.LightningDataModule): The data module containing training data.
        trainer (Trainer): The trainer instance configured with a MegatronStrategy.
        log (NeMoLogger): A nemologger instance.
        resume (Optional[Union[AutoResume, Resume]]): Resume training from a checkpoint.
        optim (Optional[OptimizerModule]): The optimizer module to be used. If not provided, the default optimizer
            from the model will be used.
        tokenizer (Optional[TokenizerType]): Tokenizer setting to be applied. Can be 'data' or 'model'
            or an instance of TokenizerSpec.
        export (Optional[str]): Filename to save the exported checkpoint after training.
        model_transform (Optional[Union[Callable[[nn.Module], nn.Module], PEFT]]): A model transform to be applied.

    Returns
    -------
        Path: The directory path where training artifacts are saved.

    Examples
    --------
        >>> from nemo.collections import llm
        >>> from nemo import lightning as nl
        >>> model = llm.MistralModel()
        >>> data = llm.SquadDataModule(seq_length=4096, global_batch_size=16, micro_batch_size=2)
        >>> precision = nl.MegatronMixedPrecision(precision="bf16-mixed")
        >>> trainer = nl.Trainer(strategy=nl.MegatronStrategy(tensor_model_parallel_size=2), plugins=precision)
        >>> llm.train(model, data, trainer, tokenizer="data")
        PosixPath('/path/to/log_dir')
    """
    app_state = _setup(
        model=model,
        data=data,
        trainer=trainer,
        log=log,
        resume=resume,
        optim=optim,
        tokenizer=tokenizer,
        model_transform=model_transform,
    )

    trainer.fit(model, data)

    return app_state.exp_dir


@run.cli.entrypoint(namespace="llm")
def pretrain(
    model: pl.LightningModule,
    data: pl.LightningDataModule,
    trainer: Trainer,
    log: Annotated[Optional[NeMoLogger], run.Config[NeMoLogger]] = None,
    resume: Annotated[Optional[AutoResume], run.Config[AutoResume]] = None,
    optim: Optional[OptimizerModule] = None,
) -> Path:
    """
    Pretrains a model using the specified data and trainer, with optional logging, resuming, and optimization.

    This function is a wrapper around the `train` function, specifically configured for pretraining tasks.
    Note, by default it will use the tokenizer from the model.

    Args:
        model (pl.LightningModule): The model to be pretrained.
        data (pl.LightningDataModule): The data module containing pretraining data.
        trainer (Trainer): The trainer instance configured with a MegatronStrategy.
        log (NeMoLogger): A nemologger instance.
        resume (Optional[AutoResume]): Resume training from a checkpoint.
        optim (Optional[OptimizerModule]): The optimizer module to be used. If not provided, the default
            optimizer from the model will be used.

    Returns:
        Path: The directory path where pretraining artifacts are saved.

    Examples:
        >>> from nemo.collections import llm
        >>> from nemo import lightning as nl
        >>> model = llm.MistralModel()
        >>> data = llm.PretrainingDataModule(paths=[...], seq_length=4096, global_batch_size=16, micro_batch_size=2)
        >>> precision = nl.MegatronMixedPrecision(precision="bf16-mixed")
        >>> trainer = nl.Trainer(strategy=nl.MegatronStrategy(tensor_model_parallel_size=2), plugins=precision)
        >>> llm.pretrain(model, data, trainer)
        PosixPath('/path/to/log_dir')
    """
    _validate_config(model, data, trainer, log=log, resume=resume, optim=optim)
    return train(
        model=model,
        data=data,
        trainer=trainer,
        log=log,
        resume=resume,
        optim=optim,
        tokenizer="data",
    )


@run.cli.entrypoint(namespace="llm")
def finetune(
    model: pl.LightningModule,
    data: pl.LightningDataModule,
    trainer: Trainer,
    log: Annotated[Optional[NeMoLogger], run.Config[NeMoLogger]] = None,
    resume: Annotated[Optional[AutoResume], run.Config[AutoResume]] = None,
    optim: Optional[OptimizerModule] = None,
    peft: Optional[Union[PEFT, ModelTransform, Callable]] = None,
) -> Path:
    """
    Finetunes a model using the specified data and trainer, with optional logging, resuming, and PEFT.

    Note, by default it will use the tokenizer from the model.

    Args:
        model (pl.LightningModule): The model to be finetuned.
        data (pl.LightningDataModule): The data module containing finetuning data.
        trainer (Trainer): The trainer instance configured with a MegatronStrategy.
        log (NeMoLogger): A nemologger instance.
        resume (Optional[AutoResume]): Resume training from a checkpoint.
        optim (Optional[OptimizerModule]): The optimizer module to be used. If not provided, the default
            optimizer from the model will be used.
        peft (Optional[PEFT]): A PEFT (Parameter-Efficient Fine-Tuning) configuration to be applied.

    Returns:
        Path: The directory path where finetuning artifacts are saved.

    Examples:
        >>> from nemo.collections import llm
        >>> from nemo import lightning as nl
        >>> model = llm.MistralModel()
        >>> data = llm.SquadDataModule(seq_length=4096, global_batch_size=16, micro_batch_size=2)
        >>> precision = nl.MegatronMixedPrecision(precision="bf16-mixed")
        >>> trainer = nl.Trainer(strategy=nl.MegatronStrategy(tensor_model_parallel_size=2), plugins=precision)
        >>> llm.finetune(model, data, trainer, peft=llm.peft.LoRA()])
        PosixPath('/path/to/log_dir')
    """

    _validate_config(model, data, trainer, log=log, resume=resume, optim=optim, model_transform=peft)
    return train(
        model=model,
        data=data,
        trainer=trainer,
        log=log,
        resume=resume,
        optim=optim,
        tokenizer="model",
        model_transform=peft,
    )


@run.cli.entrypoint(namespace="llm")
def validate(
    model: pl.LightningModule,
    data: pl.LightningDataModule,
    trainer: Trainer,
    log: Annotated[Optional[NeMoLogger], run.Config[NeMoLogger]] = None,
    resume: Annotated[Optional[AutoResume], run.Config[AutoResume]] = None,
    optim: Optional[OptimizerModule] = None,
    tokenizer: Optional[TokenizerType] = None,
    model_transform: Optional[Union[PEFT, ModelTransform, Callable]] = None,
) -> Path:
    """
    Validates a model using the specified data and trainer, with optional logging, resuming, and model transformations.

    Args:
        model (pl.LightningModule): The model to be validated.
        data (pl.LightningDataModule): The data module containing validation data.
        trainer (Trainer): The trainer instance configured with a MegatronStrategy.
        log (NeMoLogger): A nemologger instance.
        resume (Optional[AutoResume]): Resume from a checkpoint for validation.
        optim (Optional[OptimizerModule]): The optimizer module to be used. If not provided, the default optimizer
            from the model will be used.
        tokenizer (Optional[TokenizerType]): Tokenizer setting to be applied. Can be 'data' or 'model'
            or an instance of TokenizerSpec.
        model_transform (Optional[Union[Callable[[nn.Module], nn.Module], PEFT]]): A model transform to be applied.

    Returns:
        Path: The directory path where validation artifacts are saved.

    Examples:
        >>> from nemo.collections import llm
        >>> from nemo import lightning as nl
        >>> model = llm.MistralModel()
        >>> data = llm.SquadDataModule(seq_length=4096, global_batch_size=16, micro_batch_size=2)
        >>> precision = nl.MegatronMixedPrecision(precision="bf16-mixed")
        >>> trainer = nl.Trainer(strategy=nl.MegatronStrategy(tensor_model_parallel_size=2), plugins=precision)
        >>> llm.validate(model, data, trainer, tokenizer="data")
        PosixPath('/path/to/log_dir')
    """
    app_state = _setup(
        model=model,
        data=data,
        trainer=trainer,
        log=log,
        resume=resume,
        optim=optim,
        tokenizer=tokenizer,
        model_transform=model_transform,
    )

    trainer.validate(model, data)

    return app_state.exp_dir


@run.cli.entrypoint(name="ptq", namespace="llm")
def ptq(
    nemo_checkpoint: str,
    export_config: ExportConfig,
    calibration_tp: int = 1,
    calibration_pp: int = 1,
    quantization_config: Annotated[Optional[QuantizationConfig], run.Config[QuantizationConfig]] = None,
) -> Path:
    """
    Applies Post-Training Quantization (PTQ) for a model using the specified quantization and export configs. It runs
    calibration for a small dataset to collect scaling factors low-precision GEMMs used by desired quantization method.
    This function produces TensorRT-LLM checkpoint ready for deployment using nemo.export and nemo.deploy modules
    or direcly using TensorRT-LLM library.
    The function can be used through the NeMo CLI in the following way:
    ```bash
    # Run calibration using tensor parallel set to 8 and export quantized checkpoint with tensor parallel equal 2
    nemo llm ptq nemo_checkpoint=/models/Llama-3-70B \
        export_config.path=/models/Llama-3-70B-FP8 \
        calibration_tp=8 \
        export_config.inference_tp=2
    # Choose different quantization method, for example, INT8 SmoothQuant
    nemo llm ptq nemo_checkpoint=/models/Llama-3-8B \
        export_config.path=/models/Llama-3-8B-INT8_SQ \
        quantization_config.algorithm=int8_sq
    ```
    Args:
        nemo_checkpoint (str): The path to model to be quantized.
        calibration_tp (int): Calibration tensor parallelism.
        calibration_pp (int): Calibration pipeline parallelism.
        quantization_config (QuantizationConfig): Configuration for quantization algorithm.
        export_config (ExportConfig): Export configuration for TensorRT-LLM checkpoint.
    Returns:
        Path: The path where the quantized checkpoint has been saved after calibration.
    """
    if not quantization_config:
        quantization_config = QuantizationConfig()

    if export_config.path is None:
        raise ValueError("The export_config.path needs to be specified, got None.")

    from nemo.collections.llm import quantization

    quantizer = quantization.Quantizer(quantization_config, export_config)

    model = quantization.load_with_modelopt_layer_spec(nemo_checkpoint, calibration_tp, calibration_pp)

    model = quantizer.quantize(model)

    quantizer.export(model, nemo_checkpoint)

    console = Console()
    console.print(f"[green]✓ PTQ succeded, quantized checkpoint exported to {export_config.path}[/green]")

    return export_config.path


@run.cli.entrypoint(namespace="llm")
def deploy(
    nemo_checkpoint: Path = None,
    model_type: str = "llama",
    triton_model_name: str = "triton_model",
    triton_model_version: Optional[int] = 1,
    triton_http_port: int = 8000,
    triton_grpc_port: int = 8001,
    triton_http_address: str = "0.0.0.0",
    triton_request_timeout: int = 60,
    triton_model_repository: Path = None,
    num_gpus: int = 1,
    tensor_parallelism_size: int = 1,
    pipeline_parallelism_size: int = 1,
    dtype: str = "bfloat16",
    max_input_len: int = 256,
    max_output_len: int = 256,
    max_batch_size: int = 8,
    output_generation_logits: bool = True,
):
    """
    Deploys nemo model on a PyTriton server by converting the nemo ckpt to trtllm.

    Args:
        nemo_checkpoint (Path): Path for nemo checkpoint.
        model_type (str): Type of the model. Choices: gpt, llama, falcon, starcoder. Default: llama.
        triton_model_name (str): Name for the model that gets deployed on PyTriton. Please ensure that the same model
        name is passed to the evalute method for the model to be accessible while sending evalution requests.
        Default: 'triton_model'.
        triton_model_version (Optional[int]): Version for the triton model. Default: 1.
        triton_http_port (int): HTTP port for the PyTriton server. Default: 8000.
        triton_grpc_port (int): gRPC Port for the PyTriton server. Default: 8001.
        triton_http_address (str): HTTP address for the PyTriton server. Default:  "0.0.0.0".
        triton_request_timeout (int): Timeout in seconds for Triton server. Default: 60.
        triton_model_repository (Path): Folder for the trt-llm conversion, trt-llm engine gets saved in this specified
        path. If None, saves it in /tmp dir. Default: None.
        num_gpus (int): Number of GPUs for export to trtllm and deploy. Default: 1.
        tensor_parallelism_size (int): Tensor parallelism size. Default: 1.
        pipeline_parallelism_size (int): Pipeline parallelism size. Default: 1.
        dtype (str): dtype of the TensorRT-LLM model. Default: "bfloat16".
        max_input_len (int): Max input length of the model. Default: 256.
        max_output_len (int): Max output length of the model. Default: 256.
        max_batch_size (int): Max batch size of the model. Default: 8.
        Needs to be True to be able to run evaluation. Default: True.
        openai_format_response (bool): Return the response from PyTriton server in OpenAI compatible format. Needs to
        be True while running evaluation. Default: True.
        output_generation_logits (bool): If True builds trtllm engine with gather_generation_logits set to True.
        generation_logits are used to compute the logProb of the output token. Default: True.
    """
    from nemo.collections.llm.deploy.base import get_trtllm_deployable, unset_environment_variables
    from nemo.deploy import DeployPyTriton

    unset_environment_variables()
<<<<<<< HEAD
    if start_rest_service:
        if triton_port == rest_service_port:
            logging.error("REST service port and Triton server port cannot use the same port.")
            return
        # Store triton ip, port and other args relevant for REST API as env vars to be accessible by rest_model_api.py
        os.environ["TRITON_HTTP_ADDRESS"] = triton_http_address
        os.environ["TRITON_PORT"] = str(triton_port)
        os.environ["TRITON_REQUEST_TIMEOUT"] = str(triton_request_timeout)
        os.environ["OPENAI_FORMAT_RESPONSE"] = str(openai_format_response)
        os.environ["OUTPUT_GENERATION_LOGITS"] = str(output_generation_logits)
=======
>>>>>>> 8fe6533f

    triton_deployable = get_trtllm_deployable(
        nemo_checkpoint,
        model_type,
        triton_model_repository,
        num_gpus,
        tensor_parallelism_size,
        pipeline_parallelism_size,
        max_input_len,
        max_output_len,
        max_batch_size,
        dtype,
        output_generation_logits,
    )

    try:
        nm = DeployPyTriton(
            model=triton_deployable,
            triton_model_name=triton_model_name,
            triton_model_version=triton_model_version,
            max_batch_size=max_batch_size,
            http_port=triton_http_port,
            grpc_port=triton_grpc_port,
            address=triton_http_address,
        )

        logging.info("Triton deploy function will be called.")
        nm.deploy()
        nm.run()
    except Exception as error:
        logging.error("Error message has occurred during deploy function. Error message: " + str(error))
        return

    try:
        logging.info("Model serving on Triton will be started.")
        nm.serve()
    except Exception as error:
        logging.error("Error message has occurred during deploy function. Error message: " + str(error))
        return

    logging.info("Model serving will be stopped.")
    nm.stop()


def evaluate(
    nemo_checkpoint_path: Path,
    url: str = "grpc://0.0.0.0:8001",
    model_name: str = "triton_model",
    eval_task: str = "gsm8k",
    num_fewshot: Optional[int] = None,
    limit: Optional[Union[int, float]] = None,
    bootstrap_iters: int = 100000,
    # inference params
    max_tokens_to_generate: Optional[int] = 256,
    temperature: Optional[float] = 0.000000001,
    top_p: Optional[float] = 0.0,
    top_k: Optional[int] = 1,
    add_bos: Optional[bool] = False,
):
    """
    Evaluates nemo model deployed on PyTriton server (via trtllm) using lm-evaluation-harness
    (https://github.com/EleutherAI/lm-evaluation-harness/tree/main).

    Args:
        nemo_checkpoint_path (Path): Path for nemo 2.0 checkpoint. This is used to get the tokenizer from the ckpt
        which is required to tokenize the evaluation input and output prompts.
        url (str): grpc service url that were used in the deploy method above in the format: grpc://{grpc_service_ip}:{grpc_port}.
        model_name (str): Name of the model that is deployed on PyTriton server. It should be the same as
        triton_model_name passed to the deploy method above to be able to launch evaluation. Deafult: "triton_model".
        eval_task (str): task to be evaluated on. For ex: "gsm8k", "gsm8k_cot", "mmlu", "lambada". Default: "gsm8k".
        These are the tasks that are supported currently. Any other task of type generate_until or loglikelihood from
        lm-evaluation-harness can be run, but only the above mentioned ones are tested. Tasks of type
        loglikelihood_rolling are not supported yet.
        num_fewshot (int): number of examples in few-shot context. Default: None.
        limit (Union[int, float]): Limit the number of examples per task. If <1 (i.e float val between 0 and 1), limit
        is a percentage of the total number of examples. If int say x, then run evaluation only on x number of samples
        from the eval dataset. Default: None, which means eval is run the entire dataset.
        bootstrap_iters (int): Number of iterations for bootstrap statistics, used when calculating stderrs. Set to 0
        for no stderr calculations to be performed. Default: 100000.
        # inference params
        max_tokens_to_generate (int): max tokens to generate. Default: 256.
        temperature: Optional[float]: float value between 0 and 1. temp of 0 indicates greedy decoding, where the token
        with highest prob is chosen. Temperature can't be set to 0.0 currently, due to a bug with TRTLLM
        (# TODO to be investigated). Hence using a very samll value as the default. Default: 0.000000001.
        top_p: Optional[float]: float value between 0 and 1. limits to the top tokens within a certain probability.
        top_p=0 means the model will only consider the single most likely token for the next prediction. Default: 0.0.
        top_k: Optional[int]: limits to a certain number (K) of the top tokens to consider. top_k=1 means the model
        will only consider the single most likely token for the next prediction. Default: 1
        add_bos: Optional[bool]: whether a special token representing the beginning of a sequence should be added when
        encoding a string. Default: False since typically for CausalLM its set to False. If needed set add_bos to True.
    """
    try:
        # lm-evaluation-harness import
        from lm_eval import evaluator
    except ImportError:
        raise ImportError(
            "Please ensure that lm-evaluation-harness is installed in your env as it is required " "to run evaluations"
        )

    from nemo.collections.llm import evaluation

    # Get tokenizer from nemo ckpt. This works only with NeMo 2.0 ckpt.
    tokenizer = io.load_context(nemo_checkpoint_path + "/context", subpath="model.tokenizer")
<<<<<<< HEAD
    # Wait for rest service to be ready before starting evaluation
    evaluation.wait_for_rest_service(rest_url=f"{url}/v1/health")
=======
>>>>>>> 8fe6533f
    # Create an object of the NeMoFWLM which is passed as a model to evaluator.simple_evaluate
    model = evaluation.NeMoFWLMEval(
        model_name, url, tokenizer, max_tokens_to_generate, temperature, top_p, top_k, add_bos
    )
    results = evaluator.simple_evaluate(
        model=model,
        tasks=eval_task,
        limit=limit,
        num_fewshot=num_fewshot,
        bootstrap_iters=bootstrap_iters,
    )

    print("score", results["results"][eval_task])


@run.cli.entrypoint(name="import", namespace="llm")
def import_ckpt(
    model: pl.LightningModule,
    source: str,
    output_path: Optional[Path] = None,
    overwrite: bool = False,
) -> Path:
    """
    Imports a checkpoint into a model using the model's associated importer, typically for
    the purpose of fine-tuning a community model trained in an external framework, such as
    Hugging Face.

    This function can be used both programmatically and through the NeMo CLI:

    CLI Usage:
    ```bash
    # Import Llama 3 8B from HuggingFace (saves to $NEMO_MODELS_CACHE)
    nemo llm import llama3_8b source="hf://meta-llama/Llama-3.1-8B"

    # Import with custom output path
    nemo llm import llama3_8b source="hf://meta-llama/Llama-3.1-8B" output_path="/path/to/save"

    # Force overwrite existing checkpoint
    nemo llm import llama3_8b source="hf://meta-llama/Llama-3.1-8B" overwrite=true
    ```

    Python Usage:
    ```python
    model = Mistral7BModel()
    imported_path = import_ckpt(model, "hf://mistralai/Mistral-7B-v0.1")
    ```

    The importer component of the model reads the checkpoint data from the specified source
    and transforms it into the right format. This is particularly useful for adapting
    models that have been pre-trained in different environments or frameworks to be fine-tuned
    or further developed within the current system.

    For instance, using `import_ckpt(Mistral7BModel(), "hf")` initiates the import process
    by searching for a registered model importer tagged with "hf". In NeMo, `HFMistral7BImporter`
    is registered under this tag via:
    `@io.model_importer(Mistral7BModel, "hf", default_path="mistralai/Mistral-7B-v0.1")`.
    This links `Mistral7BModel` to `HFMistral7BImporter`, designed for HuggingFace checkpoints.

    Args:
        model (pl.LightningModule): The model into which the checkpoint will be imported.
            This model must implement the ConnectorMixin.
        source (str): The source from which the checkpoint will be imported. This can be
            a file path, URL, or any other string identifier that the model's importer
            can recognize.
        output_path (Optional[Path]): The path where the imported checkpoint will be stored.
            If not specified, the checkpoint will be saved to $NEMO_MODELS_CACHE
            (defaults to ~/.cache/nemo/models/ if the environment variable is not set).
        overwrite (bool): If set to True, existing files at the output path will be overwritten.
            This is useful for model updates where retaining old checkpoint files is not required.

    Returns:
        Path: The path where the checkpoint has been saved after import.

    Raises:
        ValueError: If the model does not implement ConnectorMixin, indicating a lack of
            necessary importer functionality.
    """
    output = io.import_ckpt(model=model, source=source, output_path=output_path, overwrite=overwrite)

    console = Console()
    if output_path:
        console.print(f"[green]✓ Checkpoint imported to {output}[/green]")
    else:
        console.print(f"[green] $NEMO_MODELS_CACHE={NEMO_MODELS_CACHE} [/green]")
        console.print(f"[green]✓ Checkpoint imported to {output}[/green]")

    return output


def load_connector_from_trainer_ckpt(path: Path, target: str) -> io.ModelConnector:
    return io.load_context(path, subpath="model").exporter(target, path)


@run.cli.entrypoint(name="export", namespace="llm")
def export_ckpt(
    path: Path,
    target: str,
    output_path: Optional[Path] = None,
    overwrite: bool = False,
    load_connector: Callable[[Path, str], io.ModelConnector] = load_connector_from_trainer_ckpt,
) -> Path:
    """
    Exports a checkpoint from a model using the model's associated exporter, typically for
    the purpose of sharing a model that has been fine-tuned or customized within NeMo.

    This function can be used both programmatically and through the NeMo CLI:

    CLI Usage:
    ```bash
    # Export model to HuggingFace format (saves to {checkpoint_path}/hf/)
    nemo llm export /path/to/model.nemo target="hf"

    # Export with custom output path
    nemo llm export /path/to/model.nemo target="hf" output_path="/path/to/save"

    # Force overwrite existing export
    nemo llm export /path/to/model.nemo target="hf" overwrite=true
    ```

    Python Usage:
    ```python
    nemo_ckpt_path = Path("/path/to/model.nemo")
    export_path = export_ckpt(nemo_ckpt_path, "hf")
    ```

    The exporter component of the model reads the model's state from the specified path and
    exports it into the format specified by the 'target' identifier. This is particularly
    useful for adapting models that have been developed or fine-tuned within NeMo to be
    compatible with other environments or frameworks.

    Args:
        path (Path): The path to the model's checkpoint file from which data will be exported.
        target (str): The identifier for the exporter that defines the format of the export
            (e.g., "hf" for HuggingFace format).
        output_path (Optional[Path]): The path where the exported checkpoint will be saved.
            If not specified, defaults to {checkpoint_path}/{target}/.
        overwrite (bool): If set to True, existing files at the output path will be overwritten.
            This is useful for model updates where retaining old checkpoint files is not required.
        load_connector (Callable[[Path, str], ModelConnector]): A function to load the appropriate
            exporter based on the model and target format. Defaults to `load_connector_from_trainer_ckpt`.

    Returns:
        Path: The path where the checkpoint has been saved after export.

    Raises:
        ValueError: If the model does not implement ConnectorMixin, indicating a lack of
            necessary exporter functionality.
    """
    output = io.export_ckpt(path, target, output_path, overwrite, load_connector)

    console = Console()
    console.print(f"[green]✓ Checkpoint exported to {output}[/green]")

    return output


@run.cli.entrypoint(name="generate", namespace="llm")
def generate(
    path: Union[Path, str],
    trainer: nl.Trainer,
    prompts: Optional[list[str]] = None,
    encoder_prompts: Optional[list[str]] = None,
    input_dataset: Optional[Union[pl.LightningDataModule, str]] = None,
    params_dtype: torch.dtype = torch.bfloat16,
    add_BOS: bool = False,
    max_batch_size: int = 4,
    random_seed: Optional[int] = None,
    inference_batch_times_seqlen_threshold: int = 1000,
    inference_params: Optional["CommonInferenceParams"] = None,
    text_only: bool = False,
    output_path: Optional[Union[Path, str]] = None,
) -> list[Union["InferenceRequest", str]]:
    """
    Generates text using a NeMo LLM model.

    This function takes a checkpoint path and a list of prompts,
    and generates text based on the loaded model and parameters.
    It returns a list of generated text, either as a string or as an InferenceRequest object.

    Python Usage:
    ```python
    strategy = nl.MegatronStrategy(
        tensor_model_parallel_size=2,
        pipeline_model_parallel_size=1,
        context_parallel_size=1,
        sequence_parallel=False,
        setup_optimizers=False,
        store_optimizer_states=False,
    )

    trainer = nl.Trainer(
        accelerator="gpu",
        devices=2,
        num_nodes=1,
        strategy=strategy,
        plugins=nl.MegatronMixedPrecision(
            precision="bf16-mixed",
            params_dtype=torch.bfloat16,
            pipeline_dtype=torch.bfloat16,
            autocast_enabled=False,
            grad_reduce_in_fp32=False,
        ),
    )
    prompts = [
        "Hello, how are you?",
        "How many r's are in the word 'strawberry'?",
        "Which number is bigger? 10.119 or 10.19?",
    ]

    if __name__ == "__main__":
        results = api.generate(
            path=os.path.join(os.environ["NEMO_HOME"], "models", "meta-llama/Meta-Llama-3-8B"),
            prompts=prompts,
            trainer=trainer,
            inference_params=CommonInferenceParams(temperature=0.1, top_k=10, num_tokens_to_generate=512),
            text_only=True,
        )
    ```

    Args:
        path (Union[Path, str]): The path to the model checkpoint.
        prompts (list[str]): The list of prompts to generate text for.
        trainer (nl.Trainer): The trainer object.
        encoder_prompts (Optional[list[str]], optional): The list of encoder prompts. Defaults to None.
        input_dataset (Optional[Union[pl.LightningDataModule, str]], optional): The input data module or jsonl file.
            Test set will be used for generation for data modules. Defaults to None.
        params_dtype (torch.dtype, optional): The data type of the model parameters. Defaults to torch.bfloat16.
        add_BOS (bool, optional): Whether to add the beginning of sequence token. Defaults to False.
        max_batch_size (int, optional): The maximum batch size. Defaults to 4.
        random_seed (Optional[int], optional): The random seed. Defaults to None.
        inference_batch_times_seqlen_threshold (int, optional): If batch-size times sequence-length is smaller than
            this threshold then we will not use pipelining, otherwise we will. Defaults to 1000.
        inference_params (Optional["CommonInferenceParams"], optional): The inference parameters defined in
            Mcore's CommonInferenceParams. Defaults to None.
        text_only (bool, optional): Whether to return only the generated text as a string. Defaults to False.
        output_path (Optional[Union[Path, str]], optional): The path to save the generated text or test dataset
            predictions. Defaults to None.

    Returns:
        list[Union["InferenceRequest", str]]: A list of generated text,
            either as a string or as an InferenceRequest object.
    """
    from nemo.collections.llm import inference

    if input_dataset is not None:
        input_path = input_dataset if isinstance(input_dataset, str) else input_dataset.test_path
        with open(input_path) as f:
            dataset = [json.loads(sample) for sample in f.readlines()]
            inputs = [sample["input"] for sample in dataset]
    elif prompts is not None:
        inputs = prompts
    else:
        raise ValueError("Either prompts or input_dataset must be provided.")

    inference_wrapped_model, mcore_tokenizer = inference.setup_model_and_tokenizer(
        path=path,
        trainer=trainer,
        params_dtype=params_dtype,
        inference_batch_times_seqlen_threshold=inference_batch_times_seqlen_threshold,
    )

    dp_size = trainer.strategy.distributed_sampler_kwargs['num_replicas']
    dp_rank = trainer.strategy.distributed_sampler_kwargs['rank']
    chunk_size = (len(inputs) + dp_size - 1) // dp_size
    start_idx = dp_rank * chunk_size
    end_idx = min(start_idx + chunk_size, len(inputs))
    inputs_on_this_dp_rank = inputs[start_idx:end_idx]

    results_on_this_dp_rank = inference.generate(
        model=inference_wrapped_model,
        tokenizer=mcore_tokenizer,
        prompts=inputs_on_this_dp_rank,
        encoder_prompts=encoder_prompts,
        add_BOS=add_BOS,
        max_batch_size=max_batch_size,
        random_seed=random_seed,
        inference_params=inference_params,
    )
    gathered_results = [None] * dp_size

    all_gather_object(
        gathered_results,
        [r.generated_text if text_only else r for r in results_on_this_dp_rank],
        group=parallel_state.get_data_parallel_group(),
    )
    gathered_results = [result for sublist in gathered_results for result in sublist]

    assert len(gathered_results) == len(inputs)

    if output_path is not None and is_global_rank_zero():
        with open(output_path, "w") as f:
            for sample, pred in zip(dataset if input_dataset else inputs, gathered_results):
                if type(sample) == dict:
                    sample["label"] = sample.pop("output", None)
                    sample["prediction"] = pred if text_only else pred.generated_text
                elif type(sample) == str:
                    sample = {"input": sample, "prediction": pred if text_only else pred.generated_text}
                f.write(json.dumps(sample) + "\n")
        logging.info(f"Predictions written to {output_path}")

    return gathered_results


def _use_tokenizer(model: pl.LightningModule, data: pl.LightningDataModule, tokenizer: TokenizerType) -> None:
    if tokenizer == "data":
        _set_with_io(model, "tokenizer", data.tokenizer)
    elif tokenizer == "model":
        _set_with_io(data, "tokenizer", model.tokenizer)
    else:
        try:
            from nemo.collections.common.tokenizers.tokenizer_spec import TokenizerSpec

            if isinstance(tokenizer, TokenizerSpec):
                _set_with_io(model, "tokenizer", tokenizer)
                _set_with_io(data, "tokenizer", tokenizer)
            else:
                raise ValueError(f"Expected TokenizerSpec or 'data' or 'model', got: {tokenizer}")
        except ImportError:
            raise ValueError("TokenizerSpec is not available")


def _setup(
    model: pl.LightningModule,
    data: pl.LightningDataModule,
    trainer: Trainer,
    log: Optional[NeMoLogger],
    resume: Optional[AutoResume],
    optim: Optional[OptimizerModule],
    tokenizer: Optional[TokenizerType],
    model_transform: Optional[Union[PEFT, ModelTransform, Callable]],
) -> Any:  # Return type is Any because app_state's type is not specified
    configure_no_restart_validation_training_loop(trainer)
    _log = log or NeMoLogger()
    if resume and isinstance(model_transform, PEFT) and _log.ckpt:
        logging.info("Disabling try_restore_best_ckpt restoration for adapters")
        _log.ckpt.try_restore_best_ckpt = False

    app_state = _log.setup(
        trainer,
        resume_if_exists=getattr(resume, "resume_if_exists", False),
        task_config=getattr(train, "__io__", None),
    )
    if resume is not None:
        resume.setup(trainer, model)

    if optim:
        optim.connect(model)
    if tokenizer:  # TODO: Improve this
        _use_tokenizer(model, data, tokenizer)

    if model_transform:
        _set_with_io(model, "model_transform", model_transform)

    # Add ModelTransform callback to Trainer if needed
    if getattr(model, "model_transform", None):
        if not any(isinstance(cb, ModelTransform) for cb in trainer.callbacks):
            if isinstance(model_transform, ModelTransform):
                trainer.callbacks.append(model_transform)
            else:
                trainer.callbacks.append(ModelTransform())
    # Move jit callback at the end ensure it's applied on top of any model transformations (peft)
    jit_cb = None
    for i, cb in enumerate(trainer.callbacks):
        if isinstance(cb, JitTransform):
            assert jit_cb is None
            jit_cb = trainer.callbacks.pop(i)
    if jit_cb is not None:
        trainer.callbacks.append(jit_cb)
    return app_state


def _set_with_io(obj, attr, value):
    setattr(obj, attr, value)
    if hasattr(obj, "__io__") and hasattr(value, "__io__"):
        setattr(obj.__io__, attr, deepcopy(value.__io__))


def _validate_config(
    model: pl.LightningModule,
    data: pl.LightningDataModule,
    trainer: Trainer,
    log: Optional[NeMoLogger] = None,
    resume: Optional[AutoResume] = None,
    optim: Optional[OptimizerModule] = None,
    tokenizer: Optional[TokenizerType] = None,
    model_transform: Optional[Union[PEFT, ModelTransform, Callable]] = None,
) -> None:

    ## Model validation
    if hasattr(model, "config"):
        assert getattr(model.config, "seq_length", 1) > 0
        assert getattr(model.config, "max_position_embeddings", 1) > 0
        assert model.config.num_layers > 0
        assert model.config.hidden_size > 0
        assert model.config.num_attention_heads > 0
        assert model.config.ffn_hidden_size > 0

        if hasattr(model.config, "seq_length"):
            if getattr(model.config, "max_position_embeddings", None) is not None:
                assert model.config.seq_length <= model.config.max_position_embeddings
    else:
        assert not isinstance(trainer.strategy, nl.MegatronStrategy), "Expected model.config to exist"

    ## Data validation
    assert data.micro_batch_size > 0
    assert data.global_batch_size > 0
    assert data.seq_length > 0

    assert (
        data.global_batch_size % data.micro_batch_size == 0
    ), "Global batch size must be divisible by micro batch size in data module."

    ## Trainer validation

    # MegatronStrategy validation
    if isinstance(trainer.strategy, nl.MegatronStrategy):
        # Basic validation
        assert trainer.strategy.tensor_model_parallel_size > 0
        assert trainer.strategy.pipeline_model_parallel_size > 0
        assert trainer.strategy.context_parallel_size > 0

        # DP validation
        assert (trainer.num_devices * trainer.num_nodes) % (
            trainer.strategy.tensor_model_parallel_size
            * trainer.strategy.pipeline_model_parallel_size
            * trainer.strategy.context_parallel_size
        ) == 0, "Number of GPUs must be divisible by the product of all parallelism sizes for data parallel."

        assert (
            data.global_batch_size
            % (
                data.micro_batch_size
                * (
                    (trainer.num_devices * trainer.num_nodes)
                    / (
                        trainer.strategy.tensor_model_parallel_size
                        * trainer.strategy.pipeline_model_parallel_size
                        * trainer.strategy.context_parallel_size
                    )
                )
            )
            == 0
        ), "Global batch size must be divisible by the product of micro batch size and data parallel size"

        # TP/SP validation
        if trainer.strategy.tensor_model_parallel_size == 1:
            if trainer.strategy.sequence_parallel == True:
                warnings.warn("Disabling sequence parallelism because tensor model parallelism is disabled")
                trainer.strategy.sequence_parallel = False

        # PP/VP validation
        if trainer.strategy.pipeline_model_parallel_size > 1:
            assert (
                trainer.strategy.pipeline_dtype is not None
            ), "pipeline_dtype must be set if pipeline model parallelism is enabled"
        else:
            if trainer.strategy.virtual_pipeline_model_parallel_size is not None:
                warnings.warn("Disabling virtual pipeline parallelism because pipeline model parallelism is disabled")
                trainer.strategy.virtual_pipeline_model_parallel_size = None
            if trainer.strategy.pipeline_dtype is not None:
                warnings.warn("Setting pipeline dtype to None because pipeline model parallelism is disabled")
                trainer.strategy.pipeline_dtype = None

        # CP validation
        if trainer.strategy.context_parallel_size > 1:
            if hasattr(model, "config"):
                if model.config.seq_length is not None:
                    assert (
                        model.config.seq_length % (trainer.strategy.context_parallel_size * 2) == 0
                    ), 'Sequence length must be divisible by 2 * context parallel size if context parallel is used.'

        # EP validation
        if trainer.strategy.expert_model_parallel_size > 1:
            if hasattr(model, "config"):
                assert (
                    model.config.num_moe_experts is not None
                ), "num_experts must be non None to use expert model parallelism"
                assert (
                    model.config.num_moe_experts % trainer.strategy.expert_model_parallel_size == 0
                ), "Number of experts should be a multiple of expert model parallel_size."<|MERGE_RESOLUTION|>--- conflicted
+++ resolved
@@ -373,19 +373,6 @@
     from nemo.deploy import DeployPyTriton
 
     unset_environment_variables()
-<<<<<<< HEAD
-    if start_rest_service:
-        if triton_port == rest_service_port:
-            logging.error("REST service port and Triton server port cannot use the same port.")
-            return
-        # Store triton ip, port and other args relevant for REST API as env vars to be accessible by rest_model_api.py
-        os.environ["TRITON_HTTP_ADDRESS"] = triton_http_address
-        os.environ["TRITON_PORT"] = str(triton_port)
-        os.environ["TRITON_REQUEST_TIMEOUT"] = str(triton_request_timeout)
-        os.environ["OPENAI_FORMAT_RESPONSE"] = str(openai_format_response)
-        os.environ["OUTPUT_GENERATION_LOGITS"] = str(output_generation_logits)
-=======
->>>>>>> 8fe6533f
 
     triton_deployable = get_trtllm_deployable(
         nemo_checkpoint,
@@ -489,11 +476,6 @@
 
     # Get tokenizer from nemo ckpt. This works only with NeMo 2.0 ckpt.
     tokenizer = io.load_context(nemo_checkpoint_path + "/context", subpath="model.tokenizer")
-<<<<<<< HEAD
-    # Wait for rest service to be ready before starting evaluation
-    evaluation.wait_for_rest_service(rest_url=f"{url}/v1/health")
-=======
->>>>>>> 8fe6533f
     # Create an object of the NeMoFWLM which is passed as a model to evaluator.simple_evaluate
     model = evaluation.NeMoFWLMEval(
         model_name, url, tokenizer, max_tokens_to_generate, temperature, top_p, top_k, add_bos
