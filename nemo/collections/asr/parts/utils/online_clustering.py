--- conflicted
+++ resolved
@@ -1039,16 +1039,7 @@
                 if Y_matched[self.history_n :].shape[0] != self.current_n:
                     raise ValueError("Update point sync is not correct.")
                 # Concatenate the newly generated speaker labels
-<<<<<<< HEAD
                 Y_out = torch.hstack((self.Y_fullhist[: self.history_buffer_seg_end], Y_matched[self.history_n :]))
-=======
-                try:
-                    Y_out = torch.hstack((self.Y_fullhist[: self.history_buffer_seg_end], Y_matched[self.history_n :]))
-                except:
-                    import ipdb
-
-                    ipdb.set_trace()
->>>>>>> 7534ad59
                 self.Y_fullhist = Y_out
             else:
                 # Do not update cumulative labels since there are no new segments.
