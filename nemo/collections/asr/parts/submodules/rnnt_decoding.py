# Copyright (c) 2020, NVIDIA CORPORATION.  All rights reserved.
#
# Licensed under the Apache License, Version 2.0 (the "License");
# you may not use this file except in compliance with the License.
# You may obtain a copy of the License at
#
#     http://www.apache.org/licenses/LICENSE-2.0
#
# Unless required by applicable law or agreed to in writing, software
# distributed under the License is distributed on an "AS IS" BASIS,
# WITHOUT WARRANTIES OR CONDITIONS OF ANY KIND, either express or implied.
# See the License for the specific language governing permissions and
# limitations under the License.

import copy
import re
import unicodedata
from abc import abstractmethod
from dataclasses import dataclass, field, is_dataclass
from typing import Callable, Dict, List, Optional, Set, Tuple, Union

import numpy as np
import torch
from omegaconf import OmegaConf

from nemo.collections.asr.parts.submodules import rnnt_beam_decoding, rnnt_greedy_decoding, tdt_beam_decoding
from nemo.collections.asr.parts.utils.asr_confidence_utils import ConfidenceConfig, ConfidenceMixin
from nemo.collections.asr.parts.utils.rnnt_utils import Hypothesis, NBestHypotheses
from nemo.collections.common.tokenizers.aggregate_tokenizer import AggregateTokenizer
from nemo.collections.common.tokenizers.tokenizer_spec import TokenizerSpec
from nemo.utils import logging, logging_mode


class AbstractRNNTDecoding(ConfidenceMixin):
    """
    Used for performing RNN-T auto-regressive decoding of the Decoder+Joint network given the encoder state.

    Args:
        decoding_cfg: A dict-like object which contains the following key-value pairs.
            strategy: str value which represents the type of decoding that can occur.
                Possible values are :
                -   greedy, greedy_batch (for greedy decoding).
                -   beam, tsd, alsd (for beam search decoding).

            compute_hypothesis_token_set: A bool flag, which determines whether to compute a list of decoded
                tokens as well as the decoded string. Default is False in order to avoid double decoding
                unless required.

            preserve_alignments: Bool flag which preserves the history of logprobs generated during
                decoding (sample / batched). When set to true, the Hypothesis will contain
                the non-null value for `alignments` in it. Here, `alignments` is a List of List of
                Tuple(Tensor (of length V + 1), Tensor(scalar, label after argmax)).

                In order to obtain this hypothesis, please utilize `rnnt_decoder_predictions_tensor` function
                with the `return_hypotheses` flag set to True.

                The length of the list corresponds to the Acoustic Length (T).
                Each value in the list (Ti) is a torch.Tensor (U), representing 1 or more targets from a vocabulary.
                U is the number of target tokens for the current timestep Ti.

            tdt_include_token_duration: Bool flag, which determines whether predicted durations for each token
            need to be included in the Hypothesis object. Defaults to False.

            compute_timestamps: A bool flag, which determines whether to compute the character/subword, or
                word based timestamp mapping the output log-probabilities to discrete intervals of timestamps.
                The timestamps will be available in the returned Hypothesis.timestep as a dictionary.

            rnnt_timestamp_type: A str value, which represents the types of timestamps that should be calculated.
                Can take the following values - "char" for character/subword time stamps, "word" for word level
                time stamps, "segment" for segment level time stamps and "all" (default), for character, word and
                segment level time stamps.

            word_seperator: Str token representing the seperator between words.

            segment_seperators: List containing tokens representing the seperator(s) between segments.

            segment_gap_threshold: The threshold (in frames) that caps the gap between two words necessary for forming
            the segments.

            preserve_frame_confidence: Bool flag which preserves the history of per-frame confidence scores
                generated during decoding (sample / batched). When set to true, the Hypothesis will contain
                the non-null value for `frame_confidence` in it. Here, `alignments` is a List of List of ints.

            confidence_cfg: A dict-like object which contains the following key-value pairs related to confidence
                scores. In order to obtain hypotheses with confidence scores, please utilize
                `rnnt_decoder_predictions_tensor` function with the `preserve_frame_confidence` flag set to True.

                preserve_frame_confidence: Bool flag which preserves the history of per-frame confidence scores
                    generated during decoding (sample / batched). When set to true, the Hypothesis will contain
                    the non-null value for `frame_confidence` in it. Here, `alignments` is a List of List of floats.

                    The length of the list corresponds to the Acoustic Length (T).
                    Each value in the list (Ti) is a torch.Tensor (U), representing 1 or more confidence scores.
                    U is the number of target tokens for the current timestep Ti.
                preserve_token_confidence: Bool flag which preserves the history of per-token confidence scores
                    generated during greedy decoding (sample / batched). When set to true, the Hypothesis will contain
                    the non-null value for `token_confidence` in it. Here, `token_confidence` is a List of floats.

                    The length of the list corresponds to the number of recognized tokens.
                preserve_word_confidence: Bool flag which preserves the history of per-word confidence scores
                    generated during greedy decoding (sample / batched). When set to true, the Hypothesis will contain
                    the non-null value for `word_confidence` in it. Here, `word_confidence` is a List of floats.

                    The length of the list corresponds to the number of recognized words.
                exclude_blank: Bool flag indicating that blank token confidence scores are to be excluded
                    from the `token_confidence`.
                aggregation: Which aggregation type to use for collapsing per-token confidence into per-word
                    confidence. Valid options are `mean`, `min`, `max`, `prod`.
                tdt_include_duration: Bool flag indicating that the duration confidence scores are to be calculated and
                    attached to the regular frame confidence,
                    making TDT frame confidence element a pair: (`prediction_confidence`, `duration_confidence`).
                method_cfg: A dict-like object which contains the method name and settings to compute per-frame
                    confidence scores.

                    name: The method name (str).
                        Supported values:
                            - 'max_prob' for using the maximum token probability as a confidence.
                            - 'entropy' for using a normalized entropy of a log-likelihood vector.

                    entropy_type: Which type of entropy to use (str).
                        Used if confidence_method_cfg.name is set to `entropy`.
                        Supported values:
                            - 'gibbs' for the (standard) Gibbs entropy. If the alpha (α) is provided,
                                the formula is the following: H_α = -sum_i((p^α_i)*log(p^α_i)).
                                Note that for this entropy, the alpha should comply the following inequality:
                                (log(V)+2-sqrt(log^2(V)+4))/(2*log(V)) <= α <= (1+log(V-1))/log(V-1)
                                where V is the model vocabulary size.
                            - 'tsallis' for the Tsallis entropy with the Boltzmann constant one.
                                Tsallis entropy formula is the following: H_α = 1/(α-1)*(1-sum_i(p^α_i)),
                                where α is a parameter. When α == 1, it works like the Gibbs entropy.
                                More: https://en.wikipedia.org/wiki/Tsallis_entropy
                            - 'renyi' for the Rényi entropy.
                                Rényi entropy formula is the following: H_α = 1/(1-α)*log_2(sum_i(p^α_i)),
                                where α is a parameter. When α == 1, it works like the Gibbs entropy.
                                More: https://en.wikipedia.org/wiki/R%C3%A9nyi_entropy

                    alpha: Power scale for logsoftmax (α for entropies). Here we restrict it to be > 0.
                        When the alpha equals one, scaling is not applied to 'max_prob',
                        and any entropy type behaves like the Shannon entropy: H = -sum_i(p_i*log(p_i))

                    entropy_norm: A mapping of the entropy value to the interval [0,1].
                        Supported values:
                            - 'lin' for using the linear mapping.
                            - 'exp' for using exponential mapping with linear shift.

            The config may further contain the following sub-dictionaries:
            "greedy":
                max_symbols: int, describing the maximum number of target tokens to decode per
                    timestep during greedy decoding. Setting to larger values allows longer sentences
                    to be decoded, at the cost of increased execution time.
                preserve_frame_confidence: Same as above, overrides above value.
                confidence_method_cfg: Same as above, overrides confidence_cfg.method_cfg.

            "beam":
                beam_size: int, defining the beam size for beam search. Must be >= 1.
                    If beam_size == 1, will perform cached greedy search. This might be slightly different
                    results compared to the greedy search above.

                score_norm: optional bool, whether to normalize the returned beam score in the hypotheses.
                    Set to True by default.

                return_best_hypothesis: optional bool, whether to return just the best hypothesis or all of the
                    hypotheses after beam search has concluded. This flag is set by default.

                tsd_max_sym_exp: optional int, determines number of symmetric expansions of the target symbols
                    per timestep of the acoustic model. Larger values will allow longer sentences to be decoded,
                    at increased cost to execution time.

                alsd_max_target_len: optional int or float, determines the potential maximum target sequence length.
                    If an integer is provided, it can decode sequences of that particular maximum length.
                    If a float is provided, it can decode sequences of int(alsd_max_target_len * seq_len),
                    where seq_len is the length of the acoustic model output (T).

                    NOTE:
                        If a float is provided, it can be greater than 1!
                        By default, a float of 2.0 is used so that a target sequence can be at most twice
                        as long as the acoustic model output length T.

                maes_num_steps: Number of adaptive steps to take. From the paper, 2 steps is generally sufficient,
                    and can be reduced to 1 to improve decoding speed while sacrificing some accuracy. int > 0.

                maes_prefix_alpha: Maximum prefix length in prefix search. Must be an integer, and is advised to keep
                    this as 1 in order to reduce expensive beam search cost later. int >= 0.

                maes_expansion_beta: Maximum number of prefix expansions allowed, in addition to the beam size.
                    Effectively, the number of hypothesis = beam_size + maes_expansion_beta. Must be an int >= 0,
                    and affects the speed of inference since large values will perform large beam search in the next
                    step.

                maes_expansion_gamma: Float pruning threshold used in the prune-by-value step when computing the
                    expansions. The default (2.3) is selected from the paper. It performs a comparison
                    (max_log_prob - gamma <= log_prob[v]) where v is all vocabulary indices in the Vocab set and
                    max_log_prob is the "most" likely token to be predicted. Gamma therefore provides a margin of
                    additional tokens which can be potential candidates for expansion apart from the "most likely"
                    candidate. Lower values will reduce the number of expansions (by increasing pruning-by-value,
                    thereby improving speed but hurting accuracy). Higher values will increase the number of expansions
                    (by reducing pruning-by-value, thereby reducing speed but potentially improving accuracy). This is
                    a hyper parameter to be experimentally tuned on a validation set.

                softmax_temperature: Scales the logits of the joint prior to computing log_softmax.

        decoder: The Decoder/Prediction network module.
        joint: The Joint network module.
        blank_id: The id of the RNNT blank token.
        supported_punctuation: Set of punctuation marks in the vocabulary
    """

    def __init__(self, decoding_cfg, decoder, joint, blank_id: int, supported_punctuation: Optional[Set] = None):
        super(AbstractRNNTDecoding, self).__init__()

        # Convert dataclass to config object
        if is_dataclass(decoding_cfg):
            decoding_cfg = OmegaConf.structured(decoding_cfg)

        self.cfg = decoding_cfg
        self.blank_id = blank_id
        self.supported_punctuation = supported_punctuation
        self.num_extra_outputs = joint.num_extra_outputs
        self.big_blank_durations = self.cfg.get("big_blank_durations", None)
        self.durations = self.cfg.get("durations", None)
        self.compute_hypothesis_token_set = self.cfg.get("compute_hypothesis_token_set", False)
        self.compute_langs = decoding_cfg.get('compute_langs', False)
        self.preserve_alignments = self.cfg.get('preserve_alignments', None)
        self.joint_fused_batch_size = self.cfg.get('fused_batch_size', None)
        self.compute_timestamps = self.cfg.get('compute_timestamps', None)
        self.tdt_include_token_duration = self.cfg.get('tdt_include_token_duration', False)
        self.word_seperator = self.cfg.get('word_seperator', ' ')
        self.segment_seperators = self.cfg.get('segment_seperators', ['.', '?', '!'])
        self.segment_gap_threshold = self.cfg.get('segment_gap_threshold', None)

        self._is_tdt = self.durations is not None and self.durations != []  # this means it's a TDT model.
        if self._is_tdt:
            if blank_id == 0:
                raise ValueError("blank_id must equal len(non_blank_vocabs) for TDT models")
            if self.big_blank_durations is not None and self.big_blank_durations != []:
                raise ValueError("duration and big_blank_durations can't both be not None")
            if self.cfg.strategy not in ['greedy', 'greedy_batch', 'beam', 'maes']:
                raise ValueError(
                    "currently only greedy, greedy_batch, beam and maes inference is supported for TDT models"
                )

        if (
            self.big_blank_durations is not None and self.big_blank_durations != []
        ):  # this means it's a multi-blank model.
            if blank_id == 0:
                raise ValueError("blank_id must equal len(vocabs) for multi-blank RNN-T models")
            if self.cfg.strategy not in ['greedy', 'greedy_batch']:
                raise ValueError(
                    "currently only greedy and greedy_batch inference is supported for multi-blank models"
                )

        possible_strategies = ['greedy', 'greedy_batch', 'beam', 'tsd', 'alsd', 'maes', 'malsd_batch']
        if self.cfg.strategy not in possible_strategies:
            raise ValueError(f"Decoding strategy must be one of {possible_strategies}")

        # Update preserve alignments
        if self.preserve_alignments is None:
            if self.cfg.strategy in ['greedy', 'greedy_batch']:
                self.preserve_alignments = self.cfg.greedy.get('preserve_alignments', False)

            elif self.cfg.strategy in ['beam', 'tsd', 'alsd', 'maes']:
                self.preserve_alignments = self.cfg.beam.get('preserve_alignments', False)

        # Update compute timestamps
        if self.compute_timestamps is None:
            if self.cfg.strategy in ['greedy', 'greedy_batch']:
                self.compute_timestamps = self.cfg.greedy.get('compute_timestamps', False)

            elif self.cfg.strategy in ['beam', 'tsd', 'alsd', 'maes']:
                self.compute_timestamps = self.cfg.beam.get('compute_timestamps', False)

        # Test if alignments are being preserved for RNNT
        if not self._is_tdt and self.compute_timestamps is True and self.preserve_alignments is False:
            raise ValueError("If `compute_timesteps` flag is set, then `preserve_alignments` flag must also be set.")

        # initialize confidence-related fields
        self._init_confidence(self.cfg.get('confidence_cfg', None))

        if self._is_tdt:
            if self.preserve_frame_confidence is True and self.preserve_alignments is False:
                raise ValueError(
                    "If `preserve_frame_confidence` flag is set, then `preserve_alignments` flag must also be set."
                )
            self.tdt_include_token_duration = self.tdt_include_token_duration or self.compute_timestamps
            self._compute_offsets = self._compute_offsets_tdt
            self._refine_timestamps = self._refine_timestamps_tdt

        # Confidence estimation is not implemented for these strategies
        if (
            not self.preserve_frame_confidence
            and self.cfg.strategy in ['beam', 'tsd', 'alsd', 'maes']
            and self.cfg.beam.get('preserve_frame_confidence', False)
        ):
            raise NotImplementedError(f"Confidence calculation is not supported for strategy `{self.cfg.strategy}`")

        if self.cfg.strategy == 'greedy':
            if self.big_blank_durations is None or self.big_blank_durations == []:
                if not self._is_tdt:
                    self.decoding = rnnt_greedy_decoding.GreedyRNNTInfer(
                        decoder_model=decoder,
                        joint_model=joint,
                        blank_index=self.blank_id,
                        max_symbols_per_step=(
                            self.cfg.greedy.get('max_symbols', None)
                            or self.cfg.greedy.get('max_symbols_per_step', None)
                        ),
                        preserve_alignments=self.preserve_alignments,
                        preserve_frame_confidence=self.preserve_frame_confidence,
                        confidence_method_cfg=self.confidence_method_cfg,
                    )
                else:
                    self.decoding = rnnt_greedy_decoding.GreedyTDTInfer(
                        decoder_model=decoder,
                        joint_model=joint,
                        blank_index=self.blank_id,
                        durations=self.durations,
                        max_symbols_per_step=(
                            self.cfg.greedy.get('max_symbols', None)
                            or self.cfg.greedy.get('max_symbols_per_step', None)
                        ),
                        preserve_alignments=self.preserve_alignments,
                        preserve_frame_confidence=self.preserve_frame_confidence,
                        include_duration=self.tdt_include_token_duration,
                        include_duration_confidence=self.tdt_include_duration_confidence,
                        confidence_method_cfg=self.confidence_method_cfg,
                    )
            else:
                self.decoding = rnnt_greedy_decoding.GreedyMultiblankRNNTInfer(
                    decoder_model=decoder,
                    joint_model=joint,
                    blank_index=self.blank_id,
                    big_blank_durations=self.big_blank_durations,
                    max_symbols_per_step=(
                        self.cfg.greedy.get('max_symbols', None) or self.cfg.greedy.get('max_symbols_per_step', None)
                    ),
                    preserve_alignments=self.preserve_alignments,
                    preserve_frame_confidence=self.preserve_frame_confidence,
                    confidence_method_cfg=self.confidence_method_cfg,
                )

        elif self.cfg.strategy == 'greedy_batch':
            if self.big_blank_durations is None or self.big_blank_durations == []:
                if not self._is_tdt:
                    self.decoding = rnnt_greedy_decoding.GreedyBatchedRNNTInfer(
                        decoder_model=decoder,
                        joint_model=joint,
                        blank_index=self.blank_id,
                        max_symbols_per_step=(
                            self.cfg.greedy.get('max_symbols', None)
                            or self.cfg.greedy.get('max_symbols_per_step', None)
                        ),
                        preserve_alignments=self.preserve_alignments,
                        preserve_frame_confidence=self.preserve_frame_confidence,
                        confidence_method_cfg=self.confidence_method_cfg,
                        loop_labels=self.cfg.greedy.get('loop_labels', True),
                        use_cuda_graph_decoder=self.cfg.greedy.get('use_cuda_graph_decoder', True),
                        ngram_lm_model=self.cfg.greedy.get('ngram_lm_model', None),
                        ngram_lm_alpha=self.cfg.greedy.get('ngram_lm_alpha', 0),
                    )
                else:
                    self.decoding = rnnt_greedy_decoding.GreedyBatchedTDTInfer(
                        decoder_model=decoder,
                        joint_model=joint,
                        blank_index=self.blank_id,
                        durations=self.durations,
                        max_symbols_per_step=(
                            self.cfg.greedy.get('max_symbols', None)
                            or self.cfg.greedy.get('max_symbols_per_step', None)
                        ),
                        preserve_alignments=self.preserve_alignments,
                        preserve_frame_confidence=self.preserve_frame_confidence,
                        include_duration=self.tdt_include_token_duration,
                        include_duration_confidence=self.tdt_include_duration_confidence,
                        confidence_method_cfg=self.confidence_method_cfg,
                        use_cuda_graph_decoder=self.cfg.greedy.get('use_cuda_graph_decoder', True),
                        ngram_lm_model=self.cfg.greedy.get('ngram_lm_model', None),
                        ngram_lm_alpha=self.cfg.greedy.get('ngram_lm_alpha', 0),
                    )

            else:
                self.decoding = rnnt_greedy_decoding.GreedyBatchedMultiblankRNNTInfer(
                    decoder_model=decoder,
                    joint_model=joint,
                    blank_index=self.blank_id,
                    big_blank_durations=self.big_blank_durations,
                    max_symbols_per_step=(
                        self.cfg.greedy.get('max_symbols', None) or self.cfg.greedy.get('max_symbols_per_step', None)
                    ),
                    preserve_alignments=self.preserve_alignments,
                    preserve_frame_confidence=self.preserve_frame_confidence,
                    confidence_method_cfg=self.confidence_method_cfg,
                )

        elif self.cfg.strategy == 'beam':
            if self.big_blank_durations is None or self.big_blank_durations == []:
                if not self._is_tdt:
                    self.decoding = rnnt_beam_decoding.BeamRNNTInfer(
                        decoder_model=decoder,
                        joint_model=joint,
                        beam_size=self.cfg.beam.beam_size,
                        return_best_hypothesis=decoding_cfg.beam.get('return_best_hypothesis', True),
                        search_type='default',
                        score_norm=self.cfg.beam.get('score_norm', True),
                        softmax_temperature=self.cfg.beam.get('softmax_temperature', 1.0),
                        preserve_alignments=self.preserve_alignments,
                    )
                else:
                    self.decoding = tdt_beam_decoding.BeamTDTInfer(
                        decoder_model=decoder,
                        joint_model=joint,
                        durations=self.durations,
                        beam_size=self.cfg.beam.beam_size,
                        return_best_hypothesis=decoding_cfg.beam.get('return_best_hypothesis', True),
                        search_type='default',
                        score_norm=self.cfg.beam.get('score_norm', True),
                        softmax_temperature=self.cfg.beam.get('softmax_temperature', 1.0),
                        preserve_alignments=self.preserve_alignments,
                    )

        elif self.cfg.strategy == 'tsd':
            self.decoding = rnnt_beam_decoding.BeamRNNTInfer(
                decoder_model=decoder,
                joint_model=joint,
                beam_size=self.cfg.beam.beam_size,
                return_best_hypothesis=decoding_cfg.beam.get('return_best_hypothesis', True),
                search_type='tsd',
                score_norm=self.cfg.beam.get('score_norm', True),
                tsd_max_sym_exp_per_step=self.cfg.beam.get('tsd_max_sym_exp', 10),
                softmax_temperature=self.cfg.beam.get('softmax_temperature', 1.0),
                preserve_alignments=self.preserve_alignments,
            )

        elif self.cfg.strategy == 'alsd':
            self.decoding = rnnt_beam_decoding.BeamRNNTInfer(
                decoder_model=decoder,
                joint_model=joint,
                beam_size=self.cfg.beam.beam_size,
                return_best_hypothesis=decoding_cfg.beam.get('return_best_hypothesis', True),
                search_type='alsd',
                score_norm=self.cfg.beam.get('score_norm', True),
                alsd_max_target_len=self.cfg.beam.get('alsd_max_target_len', 2),
                softmax_temperature=self.cfg.beam.get('softmax_temperature', 1.0),
                preserve_alignments=self.preserve_alignments,
            )

        elif self.cfg.strategy == 'maes':
<<<<<<< HEAD

            self.decoding = rnnt_beam_decoding.BeamRNNTInfer(
                decoder_model=decoder,
                joint_model=joint,
                beam_size=self.cfg.beam.beam_size,
                return_best_hypothesis=decoding_cfg.beam.get('return_best_hypothesis', True),
                search_type='maes',
                score_norm=self.cfg.beam.get('score_norm', True),
                maes_num_steps=self.cfg.beam.get('maes_num_steps', 2),
                maes_prefix_alpha=self.cfg.beam.get('maes_prefix_alpha', 1),
                maes_expansion_gamma=self.cfg.beam.get('maes_expansion_gamma', 2.3),
                maes_expansion_beta=self.cfg.beam.get('maes_expansion_beta', 2.0),
                softmax_temperature=self.cfg.beam.get('softmax_temperature', 1.0),
                preserve_alignments=self.preserve_alignments,
                ngram_lm_model=self.cfg.beam.get('ngram_lm_model', None),
                ngram_lm_alpha=self.cfg.beam.get('ngram_lm_alpha', 0.0),
                hat_subtract_ilm=self.cfg.beam.get('hat_subtract_ilm', False),
                hat_ilm_weight=self.cfg.beam.get('hat_ilm_weight', 0.0),
            )

        elif self.cfg.strategy == 'malsd_batch':
            self.decoding = rnnt_beam_decoding.Best1BeamBatchedMALSDInfer(
                decoder_model=decoder,
                joint_model=joint,
                blank_index=self.blank_id,
                beam_size=self.cfg.beam.beam_size,
                max_symbols_per_step=self.cfg.beam.get("max_symbols", 10),
                preserve_alignments=self.preserve_alignments,
                ngram_lm_model=self.cfg.beam.get('ngram_lm_model', None),
                ngram_lm_alpha=self.cfg.beam.get('ngram_lm_alpha', 0.0),
            )
=======
            if self.big_blank_durations is None or self.big_blank_durations == []:
                if not self._is_tdt:
                    self.decoding = rnnt_beam_decoding.BeamRNNTInfer(
                        decoder_model=decoder,
                        joint_model=joint,
                        beam_size=self.cfg.beam.beam_size,
                        return_best_hypothesis=decoding_cfg.beam.get('return_best_hypothesis', True),
                        search_type='maes',
                        score_norm=self.cfg.beam.get('score_norm', True),
                        maes_num_steps=self.cfg.beam.get('maes_num_steps', 2),
                        maes_prefix_alpha=self.cfg.beam.get('maes_prefix_alpha', 1),
                        maes_expansion_gamma=self.cfg.beam.get('maes_expansion_gamma', 2.3),
                        maes_expansion_beta=self.cfg.beam.get('maes_expansion_beta', 2.0),
                        softmax_temperature=self.cfg.beam.get('softmax_temperature', 1.0),
                        preserve_alignments=self.preserve_alignments,
                        ngram_lm_model=self.cfg.beam.get('ngram_lm_model', None),
                        ngram_lm_alpha=self.cfg.beam.get('ngram_lm_alpha', 0.0),
                        hat_subtract_ilm=self.cfg.beam.get('hat_subtract_ilm', False),
                        hat_ilm_weight=self.cfg.beam.get('hat_ilm_weight', 0.0),
                    )
                else:
                    self.decoding = tdt_beam_decoding.BeamTDTInfer(
                        decoder_model=decoder,
                        joint_model=joint,
                        durations=self.durations,
                        beam_size=self.cfg.beam.beam_size,
                        return_best_hypothesis=decoding_cfg.beam.get('return_best_hypothesis', True),
                        search_type='maes',
                        score_norm=self.cfg.beam.get('score_norm', True),
                        maes_num_steps=self.cfg.beam.get('maes_num_steps', 2),
                        maes_prefix_alpha=self.cfg.beam.get('maes_prefix_alpha', 1),
                        maes_expansion_gamma=self.cfg.beam.get('maes_expansion_gamma', 2.3),
                        maes_expansion_beta=self.cfg.beam.get('maes_expansion_beta', 2.0),
                        softmax_temperature=self.cfg.beam.get('softmax_temperature', 1.0),
                        preserve_alignments=self.preserve_alignments,
                        ngram_lm_model=self.cfg.beam.get('ngram_lm_model', None),
                        ngram_lm_alpha=self.cfg.beam.get('ngram_lm_alpha', 0.3),
                    )
>>>>>>> d2c16430
        else:

            raise ValueError(
                f"Incorrect decoding strategy supplied. Must be one of {possible_strategies}\n"
                f"but was provided {self.cfg.strategy}"
            )

        # Update the joint fused batch size or disable it entirely if needed.
        self.update_joint_fused_batch_size()

    def rnnt_decoder_predictions_tensor(
        self,
        encoder_output: torch.Tensor,
        encoded_lengths: torch.Tensor,
        return_hypotheses: bool = False,
        partial_hypotheses: Optional[List[Hypothesis]] = None,
    ) -> Tuple[List[str], Optional[List[List[str]]], Optional[Union[Hypothesis, NBestHypotheses]]]:
        """
        Decode an encoder output by autoregressive decoding of the Decoder+Joint networks.

        Args:
            encoder_output: torch.Tensor of shape [B, D, T].
            encoded_lengths: torch.Tensor containing lengths of the padded encoder outputs. Shape [B].
            return_hypotheses: bool. If set to True it will return list of Hypothesis or NBestHypotheses

        Returns:
            If `return_best_hypothesis` is set:
                A tuple (hypotheses, None):
                hypotheses - list of Hypothesis (best hypothesis per sample).
                    Look at rnnt_utils.Hypothesis for more information.

            If `return_best_hypothesis` is not set:
                A tuple(hypotheses, all_hypotheses)
                hypotheses - list of Hypothesis (best hypothesis per sample).
                    Look at rnnt_utils.Hypothesis for more information.
                all_hypotheses - list of NBestHypotheses. Each NBestHypotheses further contains a sorted
                    list of all the hypotheses of the model per sample.
                    Look at rnnt_utils.NBestHypotheses for more information.
        """
        # Compute hypotheses
        with torch.inference_mode():
            hypotheses_list = self.decoding(
                encoder_output=encoder_output, encoded_lengths=encoded_lengths, partial_hypotheses=partial_hypotheses
            )  # type: [List[Hypothesis]]

            # extract the hypotheses
            hypotheses_list = hypotheses_list[0]  # type: List[Hypothesis]

        prediction_list = hypotheses_list

        if isinstance(prediction_list[0], NBestHypotheses):
            hypotheses = []
            all_hypotheses = []

            for nbest_hyp in prediction_list:  # type: NBestHypotheses
                n_hyps = nbest_hyp.n_best_hypotheses  # Extract all hypotheses for this sample
                decoded_hyps = self.decode_hypothesis(n_hyps)  # type: List[str]

                # If computing timestamps
                if self.compute_timestamps is True:
                    timestamp_type = self.cfg.get('rnnt_timestamp_type', 'all')
                    for hyp_idx in range(len(decoded_hyps)):
                        decoded_hyps[hyp_idx] = self.compute_rnnt_timestamps(decoded_hyps[hyp_idx], timestamp_type)

                hypotheses.append(decoded_hyps[0])  # best hypothesis
                all_hypotheses.append(decoded_hyps)

            if return_hypotheses:
                return hypotheses, all_hypotheses

            best_hyp_text = [h.text for h in hypotheses]
            all_hyp_text = [h.text for hh in all_hypotheses for h in hh]
            return best_hyp_text, all_hyp_text

        else:
            hypotheses = self.decode_hypothesis(prediction_list)  # type: List[str]

            # If computing timestamps
            if self.compute_timestamps is True:
                timestamp_type = self.cfg.get('rnnt_timestamp_type', 'all')
                for hyp_idx in range(len(hypotheses)):
                    hypotheses[hyp_idx] = self.compute_rnnt_timestamps(hypotheses[hyp_idx], timestamp_type)

            if return_hypotheses:
                # greedy decoding, can get high-level confidence scores
                if self.preserve_frame_confidence and (
                    self.preserve_word_confidence or self.preserve_token_confidence
                ):
                    hypotheses = self.compute_confidence(hypotheses)
                return hypotheses, None

            best_hyp_text = [h.text for h in hypotheses]
            return best_hyp_text, None

    def decode_hypothesis(self, hypotheses_list: List[Hypothesis]) -> List[Union[Hypothesis, NBestHypotheses]]:
        """
        Decode a list of hypotheses into a list of strings.

        Args:
            hypotheses_list: List of Hypothesis.

        Returns:
            A list of strings.
        """
        for ind in range(len(hypotheses_list)):
            # Extract the integer encoded hypothesis
            prediction = hypotheses_list[ind].y_sequence

            if type(prediction) != list:
                prediction = prediction.tolist()

            # RNN-T sample level is already preprocessed by implicit RNNT decoding
            # Simply remove any blank and possibly big blank tokens
            if self.big_blank_durations is not None and self.big_blank_durations != []:  # multi-blank RNNT
                num_extra_outputs = len(self.big_blank_durations)
                prediction = [p for p in prediction if p < self.blank_id - num_extra_outputs]
            elif self._is_tdt:  # TDT model.
                prediction = [p for p in prediction if p < self.blank_id]
            else:  # standard RNN-T
                prediction = [p for p in prediction if p != self.blank_id]

            # De-tokenize the integer tokens; if not computing timestamps
            if self.compute_timestamps is True and self._is_tdt:
                hypothesis = (prediction, None, None)
            elif self.compute_timestamps is True:
                # keep the original predictions, wrap with the number of repetitions per token and alignments
                # this is done so that `rnnt_decoder_predictions_tensor()` can process this hypothesis
                # in order to compute exact time stamps.
                alignments = copy.deepcopy(hypotheses_list[ind].alignments)
                token_repetitions = [1] * len(alignments)  # preserve number of repetitions per token
                hypothesis = (prediction, alignments, token_repetitions)
            else:
                hypothesis = self.decode_tokens_to_str(prediction)

                # TODO: remove
                # collapse leading spaces before . , ? for PC models
                hypothesis = re.sub(r'(\s+)([\.\,\?])', r'\2', hypothesis)

                if self.compute_hypothesis_token_set:
                    hypotheses_list[ind].tokens = self.decode_ids_to_tokens(prediction)

            # De-tokenize the integer tokens
            hypotheses_list[ind].text = hypothesis

        return hypotheses_list

    def compute_confidence(self, hypotheses_list: List[Hypothesis]) -> List[Hypothesis]:
        """
        Computes high-level (per-token and/or per-word) confidence scores for a list of hypotheses.
        Assumes that `frame_confidence` is present in the hypotheses.

        Args:
            hypotheses_list: List of Hypothesis.

        Returns:
            A list of hypotheses with high-level confidence scores.
        """
        if self._is_tdt:
            # if self.tdt_include_duration_confidence is True then frame_confidence elements consist of two numbers
            maybe_pre_aggregate = (
                (lambda x: self._aggregate_confidence(x)) if self.tdt_include_duration_confidence else (lambda x: x)
            )
            for hyp in hypotheses_list:
                token_confidence = []
                # trying to recover frame_confidence according to alignments
                subsequent_blank_confidence = []
                # going backwards since <blank> tokens are considered belonging to the last non-blank token.
                for fc, fa in zip(hyp.frame_confidence[::-1], hyp.alignments[::-1]):
                    # there is only one score per frame most of the time
                    if len(fa) > 1:
                        for i, a in reversed(list(enumerate(fa))):
                            if a[-1] == self.blank_id:
                                if not self.exclude_blank_from_confidence:
                                    subsequent_blank_confidence.append(maybe_pre_aggregate(fc[i]))
                            elif not subsequent_blank_confidence:
                                token_confidence.append(maybe_pre_aggregate(fc[i]))
                            else:
                                token_confidence.append(
                                    self._aggregate_confidence(
                                        [maybe_pre_aggregate(fc[i])] + subsequent_blank_confidence
                                    )
                                )
                                subsequent_blank_confidence = []
                    else:
                        i, a = 0, fa[0]
                        if a[-1] == self.blank_id:
                            if not self.exclude_blank_from_confidence:
                                subsequent_blank_confidence.append(maybe_pre_aggregate(fc[i]))
                        elif not subsequent_blank_confidence:
                            token_confidence.append(maybe_pre_aggregate(fc[i]))
                        else:
                            token_confidence.append(
                                self._aggregate_confidence([maybe_pre_aggregate(fc[i])] + subsequent_blank_confidence)
                            )
                            subsequent_blank_confidence = []
                token_confidence = token_confidence[::-1]
                hyp.token_confidence = token_confidence
        else:
            if self.exclude_blank_from_confidence:
                for hyp in hypotheses_list:
                    hyp.token_confidence = hyp.non_blank_frame_confidence
            else:
                for hyp in hypotheses_list:
                    offset = 0
                    token_confidence = []
                    if len(hyp.timestep) > 0:
                        for ts, te in zip(hyp.timestep, hyp.timestep[1:] + [len(hyp.frame_confidence)]):
                            if ts != te:
                                # <blank> tokens are considered to belong to the last non-blank token, if any.
                                token_confidence.append(
                                    self._aggregate_confidence(
                                        [hyp.frame_confidence[ts][offset]]
                                        + [fc[0] for fc in hyp.frame_confidence[ts + 1 : te]]
                                    )
                                )
                                offset = 0
                            else:
                                token_confidence.append(hyp.frame_confidence[ts][offset])
                                offset += 1
                    hyp.token_confidence = token_confidence
        if self.preserve_word_confidence:
            for hyp in hypotheses_list:
                hyp.word_confidence = self._aggregate_token_confidence(hyp)
        return hypotheses_list

    @abstractmethod
    def decode_tokens_to_str(self, tokens: List[int]) -> str:
        """
        Implemented by subclass in order to decoder a token id list into a string.

        Args:
            tokens: List of int representing the token ids.

        Returns:
            A decoded string.
        """
        raise NotImplementedError()

    @abstractmethod
    def decode_ids_to_tokens(self, tokens: List[int]) -> List[str]:
        """
        Implemented by subclass in order to decode a token id list into a token list.
        A token list is the string representation of each token id.

        Args:
            tokens: List of int representing the token ids.

        Returns:
            A list of decoded tokens.
        """
        raise NotImplementedError()

    @abstractmethod
    def decode_tokens_to_lang(self, tokens: List[int]) -> str:
        """
        Implemented by subclass in order to
        compute the most likely language ID (LID) string given the tokens.

        Args:
            tokens: List of int representing the token ids.

        Returns:
            A decoded LID string.
        """
        raise NotImplementedError()

    @abstractmethod
    def decode_ids_to_langs(self, tokens: List[int]) -> List[str]:
        """
        Implemented by subclass in order to
        decode a token id list into language ID (LID) list.

        Args:
            tokens: List of int representing the token ids.

        Returns:
            A list of decoded LIDS.
        """
        raise NotImplementedError()

    def update_joint_fused_batch_size(self):
        """ "
        Updates the fused batch size for the joint module if applicable.

        If `joint_fused_batch_size` is set, verifies that the joint module has
        the required `set_fused_batch_size` and `set_fuse_loss_wer` functions.
        If present, updates the batch size; otherwise, logs a warning.

        If `joint_fused_batch_size` is <= 0, disables fused batch processing.
        """
        if self.joint_fused_batch_size is None:
            # do nothing and let the Joint itself handle setting up of the fused batch
            return

        if not hasattr(self.decoding.joint, 'set_fused_batch_size'):
            logging.warning(
                "The joint module does not have `set_fused_batch_size(int)` as a setter function.\n"
                "Ignoring update of joint fused batch size."
            )
            return

        if not hasattr(self.decoding.joint, 'set_fuse_loss_wer'):
            logging.warning(
                "The joint module does not have `set_fuse_loss_wer(bool, RNNTLoss, RNNTWER)` "
                "as a setter function.\n"
                "Ignoring update of joint fused batch size."
            )
            return

        if self.joint_fused_batch_size > 0:
            self.decoding.joint.set_fused_batch_size(self.joint_fused_batch_size)
        else:
            logging.info("Joint fused batch size <= 0; Will temporarily disable fused batch step in the Joint.")
            self.decoding.joint.set_fuse_loss_wer(False)

    def compute_rnnt_timestamps(self, hypothesis: Hypothesis, timestamp_type: str = "all"):
        """
        Computes character, word, and segment timestamps for an RNN-T hypothesis.

        This function generates timestamps for characters, words, and segments within
        a hypothesis sequence. The type of timestamps computed depends on `timestamp_type`,
        which can be 'char', 'word', 'segment', or 'all'.

        Args:
            hypothesis (Hypothesis): Hypothesis.
            timestamp_type (str): Type of timestamps to compute. Options are 'char', 'word', 'segment', or 'all'.
                                Defaults to 'all'.

        Returns:
            Hypothesis: The updated hypothesis with computed timestamps for characters, words, and/or segments.
        """
        assert timestamp_type in ['char', 'word', 'segment', 'all']

        # Unpack the temporary storage
        decoded_prediction, alignments, token_repetitions = hypothesis.text

        # Retrieve offsets
        char_offsets = word_offsets = None
        char_offsets = self._compute_offsets(hypothesis, token_repetitions, self.blank_id)

        # finally, set the flattened decoded predictions to text field for later text decoding
        hypothesis.text = decoded_prediction

        # Assert number of offsets and hypothesis tokens are 1:1 match.
        num_flattened_tokens = 0
        for t in range(len(char_offsets)):
            # Subtract one here for the extra RNNT BLANK token emitted to designate "End of timestep"
            num_flattened_tokens += len(char_offsets[t]['char']) - 1

        if num_flattened_tokens != len(hypothesis.text):
            raise ValueError(
                f"`char_offsets`: {char_offsets} and `processed_tokens`: {hypothesis.text}"
                " have to be of the same length, but are: "
                f"`len(offsets)`: {len(char_offsets)} and `len(processed_tokens)`:"
                f" {len(hypothesis.text)}"
            )

        encoded_char_offsets = copy.deepcopy(char_offsets)

        # Correctly process the token ids to chars/subwords.
        for i, offsets in enumerate(char_offsets):
            decoded_chars = []
            for char in offsets['char'][:-1]:  # ignore the RNNT Blank token at end of every timestep with -1 subset
                decoded_chars.append(self.decode_tokens_to_str([int(char)]))
            char_offsets[i]["char"] = decoded_chars

        encoded_char_offsets, char_offsets = self._refine_timestamps(
            encoded_char_offsets, char_offsets, self.supported_punctuation
        )

        # detect char vs subword models
        lens = []
        for v in char_offsets:
            tokens = v["char"]
            # each token may be either 1 unicode token or multiple unicode token
            # for character based models, only 1 token is used
            # for subword, more than one token can be used.
            # Computing max, then summing up total lens is a test to check for char vs subword
            # For char models, len(lens) == sum(lens)
            # but this is violated for subword models.
            max_len = max(len(c) for c in tokens)
            lens.append(max_len)

        # array of one or more chars implies subword based model with multiple char emitted per TxU step (via subword)
        if sum(lens) > len(lens):
            text_type = 'subword'
        else:
            # full array of ones implies character based model with 1 char emitted per TxU step
            text_type = 'char'

        # retrieve word offsets from character offsets
        word_offsets = None
        if timestamp_type in ['word', 'segment', 'all']:
            if text_type == 'char':
                word_offsets = self._get_word_offsets_chars(char_offsets, word_delimiter_char=self.word_seperator)
            else:
                # utilize the copy of char offsets with the correct integer ids for tokens
                # so as to avoid tokenize -> detokenize -> compare -> merge steps.
                word_offsets = self._get_word_offsets_subwords_sentencepiece(
                    encoded_char_offsets,
                    hypothesis,
                    decode_ids_to_tokens=self.decode_ids_to_tokens,
                    decode_tokens_to_str=self.decode_tokens_to_str,
                )

        segment_offsets = None
        if timestamp_type in ['segment', 'all']:
            segment_offsets = self._get_segment_offsets(
                word_offsets,
                segment_delimiter_tokens=self.segment_seperators,
                supported_punctuation=self.supported_punctuation,
                segment_gap_threshold=self.segment_gap_threshold,
            )

        # attach results
        if len(hypothesis.timestep) > 0:
            timestep_info = hypothesis.timestep
        else:
            timestep_info = []

        # Setup defaults
        hypothesis.timestep = {"timestep": timestep_info}

        # Add char / subword time stamps
        if char_offsets is not None and timestamp_type in ['char', 'all']:
            hypothesis.timestep['char'] = char_offsets

        # Add word time stamps
        if word_offsets is not None and timestamp_type in ['word', 'all']:
            hypothesis.timestep['word'] = word_offsets

        # Add segment time stamps
        if segment_offsets is not None and timestamp_type in ['segment', 'all']:
            hypothesis.timestep['segment'] = segment_offsets

        # Convert the flattened token indices to text
        hypothesis.text = self.decode_tokens_to_str(hypothesis.text)

        return hypothesis

    @staticmethod
    def _compute_offsets(
        hypothesis: Hypothesis, token_repetitions: List[int], rnnt_token: int
    ) -> List[Dict[str, Union[str, int]]]:
        """
        Utility method that calculates the indidual time indices where a token starts and ends.

        Args:
            hypothesis: A Hypothesis object that contains `text` field that holds the character / subword token
                emitted at every time step after rnnt collapse.
            token_repetitions: A list of ints representing the number of repetitions of each emitted token.
            rnnt_token: The integer of the rnnt blank token used during rnnt collapse.

        Returns:

        """
        start_index = 0

        # If the exact timestep information is available, utilize the 1st non-rnnt blank token timestep
        # as the start index.
        if hypothesis.timestep is not None and len(hypothesis.timestep) > 0:
            first_timestep = hypothesis.timestep[0]
            first_timestep = first_timestep if isinstance(first_timestep, int) else first_timestep.item()
            start_index = max(0, first_timestep - 1)

        # Construct the start and end indices brackets
        end_indices = np.asarray(token_repetitions).cumsum()
        start_indices = np.concatenate(([start_index], end_indices[:-1]))

        # Process the TxU dangling alignment tensor, containing pairs of (logits, label)
        alignment_labels = [al_logits_labels for al_logits_labels in hypothesis.text[1]]
        for t in range(len(alignment_labels)):
            for u in range(len(alignment_labels[t])):
                alignment_labels[t][u] = alignment_labels[t][u][1]  # pick label from (logit, label) tuple

        # Merge the results per token into a list of dictionaries
        offsets = [
            {"char": a, "start_offset": s, "end_offset": e}
            for a, s, e in zip(alignment_labels, start_indices, end_indices)
        ]

        # Filter out RNNT token (blank at [t][0] position). This is because blank can only occur at end of a
        # time step for RNNT, so if 0th token is blank, then that timestep is skipped.
        offsets = list(filter(lambda offsets: offsets["char"][0] != rnnt_token, offsets))
        return offsets

    @staticmethod
    def _compute_offsets_tdt(hypothesis: Hypothesis, *args) -> List[Dict[str, Union[str, int]]]:
        """
        Utility method that calculates the indidual time indices where a token starts and ends.

        Args:
            hypothesis: A Hypothesis object that contains `text` field that holds the character / subword token
                emitted at a specific time step considering predicted durations of the previous tokens.

        Returns:

        """
        # Merge the results per token into a list of dictionaries
        offsets = [
            {"char": [t, -1], "start_offset": int(s), "end_offset": int(s + d)}
            for t, s, d in zip(hypothesis.text[0], hypothesis.timestep, hypothesis.token_duration)
        ]
        return offsets

    @staticmethod
    def _refine_timestamps(
        encoded_char_offsets: List[Dict[str, Union[str, int]]],
        char_offsets: List[Dict[str, Union[str, int]]],
        supported_punctuation: Optional[Set] = None,
    ) -> List[Dict[str, Union[str, int]]]:

        ## no refinement for rnnt

        return encoded_char_offsets, char_offsets

    @staticmethod
    def _refine_timestamps_tdt(
        encoded_char_offsets: List[Dict[str, Union[str, int]]],
        char_offsets: List[Dict[str, Union[str, int]]],
        supported_punctuation: Optional[Set] = None,
    ) -> List[Dict[str, Union[str, int]]]:

        if not supported_punctuation:
            return encoded_char_offsets, char_offsets

        for i, offset in enumerate(char_offsets):

            # Check if token is a punctuation mark
            # If so, set its start and end offset as start and end of the previous token
            # This is done because there was observed a behaviour, when punctuation marks are
            # predicted long after preceding token (i.e. after silence)
            if offset['char'][0] in supported_punctuation and i > 0:
                encoded_char_offsets[i]['start_offset'] = offset['start_offset'] = char_offsets[i - 1]['end_offset']
                encoded_char_offsets[i]['end_offset'] = offset['end_offset'] = offset['start_offset']

        return encoded_char_offsets, char_offsets

    @staticmethod
    def _get_word_offsets_chars(
        offsets: Dict[str, Union[str, float]], word_delimiter_char: str = " "
    ) -> Dict[str, Union[str, float]]:
        """
        Utility method which constructs word time stamps out of character time stamps.

        References:
            This code is a port of the Hugging Face code for word time stamp construction.

        Args:
            offsets: A list of dictionaries, each containing "char", "start_offset" and "end_offset".
            word_delimiter_char: Character token that represents the word delimiter. By default, " ".

        Returns:
            A list of dictionaries containing the word offsets. Each item contains "word", "start_offset" and
            "end_offset".
        """
        word_offsets = []

        last_state = "SPACE"
        word = ""
        start_offset = 0
        end_offset = 0
        for i, offset in enumerate(offsets):
            chars = offset["char"]
            for char in chars:
                state = "SPACE" if char == word_delimiter_char else "WORD"

                if state == last_state:
                    # If we are in the same state as before, we simply repeat what we've done before
                    end_offset = offset["end_offset"]
                    word += char
                else:
                    # Switching state
                    if state == "SPACE":
                        # Finishing a word
                        word_offsets.append({"word": word, "start_offset": start_offset, "end_offset": end_offset})
                    else:
                        # Starting a new word
                        start_offset = offset["start_offset"]
                        end_offset = offset["end_offset"]
                        word = char

                last_state = state

        if last_state == "WORD":
            word_offsets.append({"word": word, "start_offset": start_offset, "end_offset": end_offset})

        return word_offsets

    @staticmethod
    def _get_word_offsets_subwords_sentencepiece(
        offsets: Dict[str, Union[str, float]],
        hypothesis: Hypothesis,
        decode_ids_to_tokens: Callable[[List[int]], str],
        decode_tokens_to_str: Callable[[List[int]], str],
    ) -> Dict[str, Union[str, float]]:
        """
        Utility method which constructs word time stamps out of sub-word time stamps.

        **Note**: Only supports Sentencepiece based tokenizers !

        Args:
            offsets: A list of dictionaries, each containing "char", "start_offset" and "end_offset".
            hypothesis: Hypothesis object that contains `text` field, where each token is a sub-word id
                after rnnt collapse.
            decode_ids_to_tokens: A Callable function that accepts a list of integers and maps it to a sub-word.
            decode_tokens_to_str: A Callable function that accepts a list of integers and maps it to text / str.

        Returns:
            A list of dictionaries containing the word offsets. Each item contains "word", "start_offset" and
            "end_offset".
        """
        word_offsets = []
        built_token = []
        previous_token_index = 0
        # For every offset token
        for i, offset in enumerate(offsets):
            # For every subword token in offset token list (ignoring the RNNT Blank token at the end)
            for char in offset['char'][:-1]:
                char = int(char)

                # Compute the sub-word text representation, and the decoded text (stripped of sub-word markers).
                token = decode_ids_to_tokens([char])[0]
                token_text = decode_tokens_to_str([char])

                # It is a sub-word token, or contains an identifier at the beginning such as _ or ## that was stripped
                # after forcing partial text conversion of the token.
                if token != token_text:
                    # If there are any partially or fully built sub-word token ids, construct to text.
                    # Note: This is "old" subword, that occurs *after* current sub-word has started.
                    if built_token:
                        word_offsets.append(
                            {
                                "word": decode_tokens_to_str(built_token),
                                "start_offset": offsets[previous_token_index]["start_offset"],
                                "end_offset": offsets[i - 1]["end_offset"],
                            }
                        )

                    # Prepare list of new sub-word ids
                    built_token.clear()
                    built_token.append(char)
                    previous_token_index = i
                else:
                    # If the token does not contain any sub-word start mark, then the sub-word has not completed yet
                    # Append to current sub-word list.
                    built_token.append(char)

        # Inject the start offset of the first token to word offsets
        # This is because we always skip the delay the injection of the first sub-word due to the loop
        # condition and check whether built token is ready or not.
        # Therefore without this forced injection, the start_offset appears as off by 1.
        # This should only be done when these arrays contain more than one element.
        if offsets and word_offsets:
            word_offsets[0]["start_offset"] = offsets[0]["start_offset"]

        # If there are any remaining tokens left, inject them all into the final word offset.
        # The start offset of this token is the start time of the next token to process.
        # The end offset of this token is the end time of the last token from offsets.
        # Note that built_token is a flat list; but offsets contains a nested list which
        # may have different dimensionality.
        # As such, we can't rely on the length of the list of built_token to index offsets.
        if built_token:
            # start from the previous token index as this hasn't been committed to word_offsets yet
            # if we still have content in built_token
            start_offset = offsets[previous_token_index]["start_offset"]
            word_offsets.append(
                {
                    "word": decode_tokens_to_str(built_token),
                    "start_offset": start_offset,
                    "end_offset": offsets[-1]["end_offset"],
                }
            )
        built_token.clear()

        return word_offsets

    @staticmethod
    def _get_segment_offsets(
        offsets: Dict[str, Union[str, float]],
        segment_delimiter_tokens: List[str],
        supported_punctuation: Optional[Set] = None,
        segment_gap_threshold: Optional[int] = None,
    ) -> Dict[str, Union[str, float]]:
        """
        Utility method which constructs segment time stamps out of word time stamps.

        Args:
            offsets: A list of dictionaries, each containing "word", "start_offset" and "end_offset".
            segments_delimiter_tokens: List containing tokens representing the seperator(s) between segments.
            supported_punctuation: Set containing punctuation marks in the vocabulary.
            segment_gap_threshold: Number of frames between 2 consecutive words necessary to form segments out of plain
            text.
        Returns:
            A list of dictionaries containing the segment offsets. Each item contains "segment", "start_offset" and
            "end_offset".
        """
        if (
            supported_punctuation
            and not set(segment_delimiter_tokens).intersection(supported_punctuation)
            and not segment_gap_threshold
        ):
            logging.warning(
                f"Specified segment seperators are not in supported punctuation {supported_punctuation}. "
                "If the seperators are not punctuation marks, ignore this warning. "
                "Otherwise, specify 'segment_gap_threshold' parameter in decoding config to form segments.",
                mode=logging_mode.ONCE,
            )

        segment_offsets = []
        segment_words = []
        previous_word_index = 0

        # For every offset word
        for i, offset in enumerate(offsets):

            word = offset['word']
            # check if thr word ends with any delimeter token or the word itself is a delimeter
            if segment_gap_threshold and segment_words:
                gap_between_words = offset['start_offset'] - offsets[i - 1]['end_offset']

                if gap_between_words >= segment_gap_threshold:
                    segment_offsets.append(
                        {
                            "segment": ' '.join(segment_words),
                            "start_offset": offsets[previous_word_index]["start_offset"],
                            "end_offset": offsets[i - 1]["end_offset"],
                        }
                    )

                    segment_words = [word]
                    previous_word_index = i
                    continue

            elif word[-1] in segment_delimiter_tokens or word in segment_delimiter_tokens:
                segment_words.append(word)
                if segment_words:
                    segment_offsets.append(
                        {
                            "segment": ' '.join(segment_words),
                            "start_offset": offsets[previous_word_index]["start_offset"],
                            "end_offset": offset["end_offset"],
                        }
                    )

                segment_words = []
                previous_word_index = i + 1
                continue

            segment_words.append(word)

        if segment_words:
            start_offset = offsets[previous_word_index]["start_offset"]
            segment_offsets.append(
                {
                    "segment": ' '.join(segment_words),
                    "start_offset": start_offset,
                    "end_offset": offsets[-1]["end_offset"],
                }
            )
        segment_words.clear()

        return segment_offsets


class RNNTDecoding(AbstractRNNTDecoding):
    """
    Used for performing RNN-T auto-regressive decoding of the Decoder+Joint network given the encoder state.

    Args:
        decoding_cfg: A dict-like object which contains the following key-value pairs.

            strategy:
                str value which represents the type of decoding that can occur.
                Possible values are :

                -   greedy, greedy_batch (for greedy decoding).

                -   beam, tsd, alsd (for beam search decoding).

            compute_hypothesis_token_set: A bool flag, which determines whether to compute a list of decoded
                tokens as well as the decoded string. Default is False in order to avoid double decoding
                unless required.

            preserve_alignments: Bool flag which preserves the history of logprobs generated during
                decoding (sample / batched). When set to true, the Hypothesis will contain
                the non-null value for `logprobs` in it. Here, `alignments` is a List of List of
                Tuple(Tensor (of length V + 1), Tensor(scalar, label after argmax)).

                In order to obtain this hypothesis, please utilize `rnnt_decoder_predictions_tensor` function
                with the `return_hypotheses` flag set to True.

                The length of the list corresponds to the Acoustic Length (T).
                Each value in the list (Ti) is a torch.Tensor (U), representing 1 or more targets from a vocabulary.
                U is the number of target tokens for the current timestep Ti.

            confidence_cfg: A dict-like object which contains the following key-value pairs related to confidence
                scores. In order to obtain hypotheses with confidence scores, please utilize
                `rnnt_decoder_predictions_tensor` function with the `preserve_frame_confidence` flag set to True.

                preserve_frame_confidence: Bool flag which preserves the history of per-frame confidence scores
                    generated during decoding (sample / batched). When set to true, the Hypothesis will contain
                    the non-null value for `frame_confidence` in it. Here, `alignments` is a List of List of floats.

                    The length of the list corresponds to the Acoustic Length (T).
                    Each value in the list (Ti) is a torch.Tensor (U), representing 1 or more confidence scores.
                    U is the number of target tokens for the current timestep Ti.
                preserve_token_confidence: Bool flag which preserves the history of per-token confidence scores
                    generated during greedy decoding (sample / batched). When set to true, the Hypothesis will contain
                    the non-null value for `token_confidence` in it. Here, `token_confidence` is a List of floats.

                    The length of the list corresponds to the number of recognized tokens.
                preserve_word_confidence: Bool flag which preserves the history of per-word confidence scores
                    generated during greedy decoding (sample / batched). When set to true, the Hypothesis will contain
                    the non-null value for `word_confidence` in it. Here, `word_confidence` is a List of floats.

                    The length of the list corresponds to the number of recognized words.
                exclude_blank: Bool flag indicating that blank token confidence scores are to be excluded
                    from the `token_confidence`.
                aggregation: Which aggregation type to use for collapsing per-token confidence into per-word
                    confidence.
                    Valid options are `mean`, `min`, `max`, `prod`.
                tdt_include_duration: Bool flag indicating that the duration confidence scores are to be calculated and
                    attached to the regular frame confidence,
                    making TDT frame confidence element a pair: (`prediction_confidence`, `duration_confidence`).
                method_cfg: A dict-like object which contains the method name and settings to compute per-frame
                    confidence scores.

                    name:
                        The method name (str).
                        Supported values:

                            - 'max_prob' for using the maximum token probability as a confidence.

                            - 'entropy' for using a normalized entropy of a log-likelihood vector.

                    entropy_type:
                        Which type of entropy to use (str).
                        Used if confidence_method_cfg.name is set to `entropy`.
                        Supported values:

                            - 'gibbs' for the (standard) Gibbs entropy. If the alpha (α) is provided,
                                the formula is the following: H_α = -sum_i((p^α_i)*log(p^α_i)).
                                Note that for this entropy, the alpha should comply the following inequality:
                                (log(V)+2-sqrt(log^2(V)+4))/(2*log(V)) <= α <= (1+log(V-1))/log(V-1)
                                where V is the model vocabulary size.

                            - 'tsallis' for the Tsallis entropy with the Boltzmann constant one.
                                Tsallis entropy formula is the following: H_α = 1/(α-1)*(1-sum_i(p^α_i)),
                                where α is a parameter. When α == 1, it works like the Gibbs entropy.
                                More: https://en.wikipedia.org/wiki/Tsallis_entropy

                            - 'renyi' for the Rényi entropy.
                                Rényi entropy formula is the following: H_α = 1/(1-α)*log_2(sum_i(p^α_i)),
                                where α is a parameter. When α == 1, it works like the Gibbs entropy.
                                More: https://en.wikipedia.org/wiki/R%C3%A9nyi_entropy

                    alpha:
                        Power scale for logsoftmax (α for entropies). Here we restrict it to be > 0.
                        When the alpha equals one, scaling is not applied to 'max_prob',
                        and any entropy type behaves like the Shannon entropy: H = -sum_i(p_i*log(p_i))

                    entropy_norm:
                        A mapping of the entropy value to the interval [0,1].
                        Supported values:

                            - 'lin' for using the linear mapping.

                            - 'exp' for using exponential mapping with linear shift.

            The config may further contain the following sub-dictionaries:

                "greedy":
                    max_symbols: int, describing the maximum number of target tokens to decode per
                        timestep during greedy decoding. Setting to larger values allows longer sentences
                        to be decoded, at the cost of increased execution time.

                    preserve_frame_confidence: Same as above, overrides above value.

                    confidence_method_cfg: Same as above, overrides confidence_cfg.method_cfg.

                "beam":
                    beam_size: int, defining the beam size for beam search. Must be >= 1.
                        If beam_size == 1, will perform cached greedy search. This might be slightly different
                        results compared to the greedy search above.

                    score_norm: optional bool, whether to normalize the returned beam score in the hypotheses.
                        Set to True by default.

                    return_best_hypothesis: optional bool, whether to return just the best hypothesis or all of the
                        hypotheses after beam search has concluded. This flag is set by default.

                    tsd_max_sym_exp: optional int, determines number of symmetric expansions of the target symbols
                        per timestep of the acoustic model. Larger values will allow longer sentences to be decoded,
                        at increased cost to execution time.

                    alsd_max_target_len: optional int or float, determines the potential maximum target sequence
                        length. If an integer is provided, it can decode sequences of that particular maximum length.
                        If a float is provided, it can decode sequences of int(alsd_max_target_len * seq_len),
                        where seq_len is the length of the acoustic model output (T).

                        NOTE:
                            If a float is provided, it can be greater than 1!
                            By default, a float of 2.0 is used so that a target sequence can be at most twice
                            as long as the acoustic model output length T.

                    maes_num_steps: Number of adaptive steps to take. From the paper, 2 steps is generally sufficient,
                        and can be reduced to 1 to improve decoding speed while sacrificing some accuracy. int > 0.

                    maes_prefix_alpha: Maximum prefix length in prefix search. Must be an integer, and is advised to
                    keep this as 1 in order to reduce expensive beam search cost later. int >= 0.

                    maes_expansion_beta: Maximum number of prefix expansions allowed, in addition to the beam size.
                        Effectively, the number of hypothesis = beam_size + maes_expansion_beta. Must be an int >= 0,
                        and affects the speed of inference since large values will perform large beam search in the
                        next step.

                    maes_expansion_gamma: Float pruning threshold used in the prune-by-value step when computing the
                        expansions. The default (2.3) is selected from the paper. It performs a comparison
                        (max_log_prob - gamma <= log_prob[v]) where v is all vocabulary indices in the Vocab set and
                        max_log_prob is the "most" likely token to be predicted. Gamma therefore provides a margin of
                        additional tokens which can be potential candidates for expansion apart from the "most likely"
                        candidate. Lower values will reduce the number of expansions (by increasing pruning-by-value,
                        thereby improving speed but hurting accuracy). Higher values will increase the number of
                        expansions (by reducing pruning-by-value, thereby reducing speed but potentially improving
                        accuracy). This is a hyper parameter to be experimentally tuned on a validation set.

                    softmax_temperature: Scales the logits of the joint prior to computing log_softmax.

        decoder: The Decoder/Prediction network module.
        joint: The Joint network module.
        vocabulary: The vocabulary (excluding the RNNT blank token) which will be used for decoding.
    """

    def __init__(
        self,
        decoding_cfg,
        decoder,
        joint,
        vocabulary,
    ):
        # we need to ensure blank is the last token in the vocab for the case of RNNT and Multi-blank RNNT.
        blank_id = len(vocabulary) + joint.num_extra_outputs
        supported_punctuation = {
            char for token in vocabulary for char in token if unicodedata.category(char).startswith('P')
        }

        if hasattr(decoding_cfg, 'model_type') and decoding_cfg.model_type == 'tdt':
            blank_id = len(vocabulary)

        self.labels_map = dict([(i, vocabulary[i]) for i in range(len(vocabulary))])

        super(RNNTDecoding, self).__init__(
            decoding_cfg=decoding_cfg,
            decoder=decoder,
            joint=joint,
            blank_id=blank_id,
            supported_punctuation=supported_punctuation,
        )

        if isinstance(self.decoding, rnnt_beam_decoding.BeamRNNTInfer) or isinstance(
            self.decoding, tdt_beam_decoding.BeamTDTInfer
        ):
            self.decoding.set_decoding_type('char')

    def _aggregate_token_confidence(self, hypothesis: Hypothesis) -> List[float]:
        """
        Implemented by subclass in order to aggregate token confidence to a word-level confidence.

        Args:
            hypothesis: Hypothesis

        Returns:
            A list of word-level confidence scores.
        """
        return self._aggregate_token_confidence_chars(hypothesis.words, hypothesis.token_confidence)

    def decode_tokens_to_str(self, tokens: List[int]) -> str:
        """
        Implemented by subclass in order to decoder a token list into a string.

        Args:
            tokens: List of int representing the token ids.

        Returns:
            A decoded string.
        """
        hypothesis = ''.join(self.decode_ids_to_tokens(tokens))
        return hypothesis

    def decode_ids_to_tokens(self, tokens: List[int]) -> List[str]:
        """
        Implemented by subclass in order to decode a token id list into a token list.
        A token list is the string representation of each token id.

        Args:
            tokens: List of int representing the token ids.

        Returns:
            A list of decoded tokens.
        """
        token_list = [self.labels_map[c] for c in tokens if c < self.blank_id - self.num_extra_outputs]
        return token_list

    def decode_tokens_to_lang(self, tokens: List[int]) -> str:
        """
        Compute the most likely language ID (LID) string given the tokens.

        Args:
            tokens: List of int representing the token ids.

        Returns:
            A decoded LID string.
        """
        lang = self.tokenizer.ids_to_lang(tokens)
        return lang

    def decode_ids_to_langs(self, tokens: List[int]) -> List[str]:
        """
        Decode a token id list into language ID (LID) list.

        Args:
            tokens: List of int representing the token ids.

        Returns:
            A list of decoded LIDS.
        """
        lang_list = self.tokenizer.ids_to_text_and_langs(tokens)
        return lang_list


class RNNTBPEDecoding(AbstractRNNTDecoding):
    """
    Used for performing RNN-T auto-regressive decoding of the Decoder+Joint network given the encoder state.

    Args:
        decoding_cfg: A dict-like object which contains the following key-value pairs.

            strategy:
                str value which represents the type of decoding that can occur.
                Possible values are :

                -   greedy, greedy_batch (for greedy decoding).

                -   beam, tsd, alsd (for beam search decoding).

            compute_hypothesis_token_set: A bool flag, which determines whether to compute a list of decoded
                tokens as well as the decoded string. Default is False in order to avoid double decoding
                unless required.

            preserve_alignments: Bool flag which preserves the history of logprobs generated during
                decoding (sample / batched). When set to true, the Hypothesis will contain
                the non-null value for `alignments` in it. Here, `alignments` is a List of List of
                Tuple(Tensor (of length V + 1), Tensor(scalar, label after argmax)).

                In order to obtain this hypothesis, please utilize `rnnt_decoder_predictions_tensor` function
                with the `return_hypotheses` flag set to True.

                The length of the list corresponds to the Acoustic Length (T).
                Each value in the list (Ti) is a torch.Tensor (U), representing 1 or more targets from a vocabulary.
                U is the number of target tokens for the current timestep Ti.

            compute_timestamps: A bool flag, which determines whether to compute the character/subword, or
                word based timestamp mapping the output log-probabilities to discrete intervals of timestamps.
                The timestamps will be available in the returned Hypothesis.timestep as a dictionary.

            compute_langs: a bool flag, which allows to compute language id (LID) information per token,
                word, and the entire sample (most likely language id). The LIDS will be available
                in the returned Hypothesis object as a dictionary

            rnnt_timestamp_type: A str value, which represents the types of timestamps that should be calculated.
                Can take the following values - "char" for character/subword time stamps, "word" for word level
                time stamps and "all" (default), for both character level and word level time stamps.

            word_seperator: Str token representing the seperator between words.

            segment_seperators: List containing tokens representing the seperator(s) between segments.

            segment_gap_threshold: The threshold (in frames) that caps the gap between two words necessary for forming
                the segments.

            preserve_frame_confidence: Bool flag which preserves the history of per-frame confidence scores
                generated during decoding (sample / batched). When set to true, the Hypothesis will contain
                the non-null value for `frame_confidence` in it. Here, `alignments` is a List of List of ints.

            confidence_cfg: A dict-like object which contains the following key-value pairs related to confidence
                scores. In order to obtain hypotheses with confidence scores, please utilize
                `rnnt_decoder_predictions_tensor` function with the `preserve_frame_confidence` flag set to True.

                preserve_frame_confidence: Bool flag which preserves the history of per-frame confidence scores
                    generated during decoding (sample / batched). When set to true, the Hypothesis will contain
                    the non-null value for `frame_confidence` in it. Here, `alignments` is a List of List of floats.

                    The length of the list corresponds to the Acoustic Length (T).
                    Each value in the list (Ti) is a torch.Tensor (U), representing 1 or more confidence scores.
                    U is the number of target tokens for the current timestep Ti.
                preserve_token_confidence: Bool flag which preserves the history of per-token confidence scores
                    generated during greedy decoding (sample / batched). When set to true, the Hypothesis will contain
                    the non-null value for `token_confidence` in it. Here, `token_confidence` is a List of floats.

                    The length of the list corresponds to the number of recognized tokens.
                preserve_word_confidence: Bool flag which preserves the history of per-word confidence scores
                    generated during greedy decoding (sample / batched). When set to true, the Hypothesis will contain
                    the non-null value for `word_confidence` in it. Here, `word_confidence` is a List of floats.

                    The length of the list corresponds to the number of recognized words.
                exclude_blank: Bool flag indicating that blank token confidence scores are to be excluded
                    from the `token_confidence`.
                aggregation: Which aggregation type to use for collapsing per-token confidence into per-word
                    confidence. Valid options are `mean`, `min`, `max`, `prod`.
                tdt_include_duration: Bool flag indicating that the duration confidence scores are to be calculated and
                    attached to the regular frame confidence,
                    making TDT frame confidence element a pair: (`prediction_confidence`, `duration_confidence`).
                method_cfg: A dict-like object which contains the method name and settings to compute per-frame
                    confidence scores.

                    name:
                        The method name (str).
                        Supported values:

                            - 'max_prob' for using the maximum token probability as a confidence.

                            - 'entropy' for using a normalized entropy of a log-likelihood vector.

                    entropy_type: Which type of entropy to use (str).
                        Used if confidence_method_cfg.name is set to `entropy`.
                        Supported values:

                            - 'gibbs' for the (standard) Gibbs entropy. If the alpha (α) is provided,
                                the formula is the following: H_α = -sum_i((p^α_i)*log(p^α_i)).
                                Note that for this entropy, the alpha should comply the following inequality:
                                (log(V)+2-sqrt(log^2(V)+4))/(2*log(V)) <= α <= (1+log(V-1))/log(V-1)
                                where V is the model vocabulary size.

                            - 'tsallis' for the Tsallis entropy with the Boltzmann constant one.
                                Tsallis entropy formula is the following: H_α = 1/(α-1)*(1-sum_i(p^α_i)),
                                where α is a parameter. When α == 1, it works like the Gibbs entropy.
                                More: https://en.wikipedia.org/wiki/Tsallis_entropy

                            - 'renyi' for the Rényi entropy.
                                Rényi entropy formula is the following: H_α = 1/(1-α)*log_2(sum_i(p^α_i)),
                                where α is a parameter. When α == 1, it works like the Gibbs entropy.
                                More: https://en.wikipedia.org/wiki/R%C3%A9nyi_entropy

                    alpha: Power scale for logsoftmax (α for entropies). Here we restrict it to be > 0.
                        When the alpha equals one, scaling is not applied to 'max_prob',
                        and any entropy type behaves like the Shannon entropy: H = -sum_i(p_i*log(p_i))

                    entropy_norm: A mapping of the entropy value to the interval [0,1].
                        Supported values:

                            - 'lin' for using the linear mapping.

                            - 'exp' for using exponential mapping with linear shift.

            The config may further contain the following sub-dictionaries:

                "greedy":
                    max_symbols: int, describing the maximum number of target tokens to decode per
                        timestep during greedy decoding. Setting to larger values allows longer sentences
                        to be decoded, at the cost of increased execution time.

                    preserve_frame_confidence: Same as above, overrides above value.

                    confidence_method_cfg: Same as above, overrides confidence_cfg.method_cfg.

                "beam":
                    beam_size: int, defining the beam size for beam search. Must be >= 1.
                        If beam_size == 1, will perform cached greedy search. This might be slightly different
                        results compared to the greedy search above.

                    score_norm: optional bool, whether to normalize the returned beam score in the hypotheses.
                        Set to True by default.

                    return_best_hypothesis: optional bool, whether to return just the best hypothesis or all of the
                        hypotheses after beam search has concluded.

                    tsd_max_sym_exp: optional int, determines number of symmetric expansions of the target symbols
                        per timestep of the acoustic model. Larger values will allow longer sentences to be decoded,
                        at increased cost to execution time.

                    alsd_max_target_len: optional int or float, determines the potential maximum target sequence
                        length.If an integer is provided, it can decode sequences of that particular maximum length.
                        If a float is provided, it can decode sequences of int(alsd_max_target_len * seq_len),
                        where seq_len is the length of the acoustic model output (T).

                        NOTE:
                            If a float is provided, it can be greater than 1!
                            By default, a float of 2.0 is used so that a target sequence can be at most twice
                            as long as the acoustic model output length T.

                    maes_num_steps: Number of adaptive steps to take. From the paper, 2 steps is generally sufficient,
                        and can be reduced to 1 to improve decoding speed while sacrificing some accuracy. int > 0.

                    maes_prefix_alpha: Maximum prefix length in prefix search. Must be an integer, and is advised to
                        keep this as 1 in order to reduce expensive beam search cost later. int >= 0.

                    maes_expansion_beta: Maximum number of prefix expansions allowed, in addition to the beam size.
                        Effectively, the number of hypothesis = beam_size + maes_expansion_beta. Must be an int >= 0,
                        and affects the speed of inference since large values will perform large beam search in the
                        next step.

                    maes_expansion_gamma: Float pruning threshold used in the prune-by-value step when computing the
                        expansions. The default (2.3) is selected from the paper. It performs a comparison
                        (max_log_prob - gamma <= log_prob[v]) where v is all vocabulary indices in the Vocab set and
                        max_log_prob is the "most" likely token to be predicted. Gamma therefore provides a margin of
                        additional tokens which can be potential candidates for expansion apart from the "most likely"
                        candidate. Lower values will reduce the number of expansions (by increasing pruning-by-value,
                        thereby improving speed but hurting accuracy). Higher values will increase the number of
                        expansions (by reducing pruning-by-value, thereby reducing speed but potentially improving
                        accuracy). This is a hyper parameter to be experimentally tuned on a validation set.

                    softmax_temperature: Scales the logits of the joint prior to computing log_softmax.

        decoder: The Decoder/Prediction network module.
        joint: The Joint network module.
        tokenizer: The tokenizer which will be used for decoding.
    """

    def __init__(self, decoding_cfg, decoder, joint, tokenizer: TokenizerSpec):
        blank_id = tokenizer.tokenizer.vocab_size  # RNNT or TDT models.
        supported_punctuation = tokenizer.supported_punctuation

        # multi-blank RNNTs
        if hasattr(decoding_cfg, 'model_type') and decoding_cfg.model_type == 'multiblank':
            blank_id = tokenizer.tokenizer.vocab_size + joint.num_extra_outputs

        self.tokenizer = tokenizer

        super(RNNTBPEDecoding, self).__init__(
            decoding_cfg=decoding_cfg,
            decoder=decoder,
            joint=joint,
            blank_id=blank_id,
            supported_punctuation=supported_punctuation,
        )

        if isinstance(self.decoding, rnnt_beam_decoding.BeamRNNTInfer) or isinstance(
            self.decoding, tdt_beam_decoding.BeamTDTInfer
        ):
            self.decoding.set_decoding_type('subword')

    def _aggregate_token_confidence(self, hypothesis: Hypothesis) -> List[float]:
        """
        Implemented by subclass in order to reduce token confidence to a word-level confidence.

        **Note**: Only supports Sentencepiece based tokenizers!

        Args:
            hypothesis: Hypothesis

        Returns:
            A list of word-level confidence scores.
        """
        return self._aggregate_token_confidence_subwords_sentencepiece(
            hypothesis.words, hypothesis.token_confidence, hypothesis.y_sequence
        )

    def decode_tokens_to_str(self, tokens: List[int]) -> str:
        """
        Implemented by subclass in order to decoder a token list into a string.

        Args:
            tokens: List of int representing the token ids.

        Returns:
            A decoded string.
        """
        hypothesis = self.tokenizer.ids_to_text(tokens)
        return hypothesis

    def decode_ids_to_tokens(self, tokens: List[int]) -> List[str]:
        """
        Implemented by subclass in order to decode a token id list into a token list.
        A token list is the string representation of each token id.

        Args:
            tokens: List of int representing the token ids.

        Returns:
            A list of decoded tokens.
        """
        token_list = self.tokenizer.ids_to_tokens(tokens)
        return token_list

    def decode_tokens_to_lang(self, tokens: List[int]) -> str:
        """
        Compute the most likely language ID (LID) string given the tokens.

        Args:
            tokens: List of int representing the token ids.

        Returns:
            A decoded LID string.
        """
        lang = self.tokenizer.ids_to_lang(tokens)
        return lang

    def decode_ids_to_langs(self, tokens: List[int]) -> List[str]:
        """
        Decode a token id list into language ID (LID) list.

        Args:
            tokens: List of int representing the token ids.

        Returns:
            A list of decoded LIDS.
        """
        lang_list = self.tokenizer.ids_to_text_and_langs(tokens)
        return lang_list

    def decode_hypothesis(self, hypotheses_list: List[Hypothesis]) -> List[Union[Hypothesis, NBestHypotheses]]:
        """
        Decode a list of hypotheses into a list of strings.
        Overrides the super() method optionally adding lang information

        Args:
            hypotheses_list: List of Hypothesis.

        Returns:
            A list of strings.
        """
        hypotheses = super().decode_hypothesis(hypotheses_list)
        if self.compute_langs:
            if isinstance(self.tokenizer, AggregateTokenizer):
                for ind in range(len(hypotheses_list)):
                    # Extract the integer encoded hypothesis
                    prediction = hypotheses_list[ind].y_sequence

                    if type(prediction) != list:
                        prediction = prediction.tolist()

                    # RNN-T sample level is already preprocessed by implicit RNNT decoding
                    # Simply remove any blank tokens
                    prediction = [p for p in prediction if p != self.blank_id]

                    hypotheses[ind].langs = self.decode_tokens_to_lang(prediction)
                    hypotheses[ind].langs_chars = self.decode_ids_to_langs(prediction)
            else:
                logging.warning(
                    "Ignoring request for lang output in hypotheses since the model does not use an aggregate \
                        tokenizer"
                )

        return hypotheses


@dataclass
class RNNTDecodingConfig:
    """
    RNNT Decoding config
    """

    model_type: str = "rnnt"  # one of "rnnt", "multiblank" or "tdt"
    strategy: str = "greedy_batch"

    compute_hypothesis_token_set: bool = False

    # preserve decoding alignments
    preserve_alignments: Optional[bool] = None

    # include token duration
    tdt_include_token_duration: Optional[bool] = None

    #  confidence config
    confidence_cfg: ConfidenceConfig = field(default_factory=lambda: ConfidenceConfig())

    # RNNT Joint fused batch size
    fused_batch_size: Optional[int] = None

    # compute RNNT time stamps
    compute_timestamps: Optional[bool] = None

    # compute language IDs
    compute_langs: bool = False

    # token representing word seperator
    word_seperator: str = " "

    # tokens representing segments seperators
    segment_seperators: Optional[List[str]] = field(default_factory=lambda: [".", "!", "?"])

    # threshold (in frames) that caps the gap between two words necessary for forming the segments
    segment_gap_threshold: Optional[int] = None

    # type of timestamps to calculate
    rnnt_timestamp_type: str = "all"  # can be char, word or all for both

    # greedy decoding config
    greedy: rnnt_greedy_decoding.GreedyBatchedRNNTInferConfig = field(
        default_factory=rnnt_greedy_decoding.GreedyBatchedRNNTInferConfig
    )

    # beam decoding config
    beam: rnnt_beam_decoding.BeamRNNTInferConfig = field(
        default_factory=lambda: rnnt_beam_decoding.BeamRNNTInferConfig(beam_size=4)
    )

    # can be used to change temperature for decoding
    temperature: float = 1.0

    # config for TDT decoding.
    durations: Optional[List[int]] = field(default_factory=list)

    # config for multiblank decoding.
    big_blank_durations: Optional[List[int]] = field(default_factory=list)


@dataclass
class RNNTBPEDecodingConfig(RNNTDecodingConfig):
    """
    RNNT BPE Decoding Config
    """

    pass<|MERGE_RESOLUTION|>--- conflicted
+++ resolved
@@ -444,39 +444,6 @@
             )
 
         elif self.cfg.strategy == 'maes':
-<<<<<<< HEAD
-
-            self.decoding = rnnt_beam_decoding.BeamRNNTInfer(
-                decoder_model=decoder,
-                joint_model=joint,
-                beam_size=self.cfg.beam.beam_size,
-                return_best_hypothesis=decoding_cfg.beam.get('return_best_hypothesis', True),
-                search_type='maes',
-                score_norm=self.cfg.beam.get('score_norm', True),
-                maes_num_steps=self.cfg.beam.get('maes_num_steps', 2),
-                maes_prefix_alpha=self.cfg.beam.get('maes_prefix_alpha', 1),
-                maes_expansion_gamma=self.cfg.beam.get('maes_expansion_gamma', 2.3),
-                maes_expansion_beta=self.cfg.beam.get('maes_expansion_beta', 2.0),
-                softmax_temperature=self.cfg.beam.get('softmax_temperature', 1.0),
-                preserve_alignments=self.preserve_alignments,
-                ngram_lm_model=self.cfg.beam.get('ngram_lm_model', None),
-                ngram_lm_alpha=self.cfg.beam.get('ngram_lm_alpha', 0.0),
-                hat_subtract_ilm=self.cfg.beam.get('hat_subtract_ilm', False),
-                hat_ilm_weight=self.cfg.beam.get('hat_ilm_weight', 0.0),
-            )
-
-        elif self.cfg.strategy == 'malsd_batch':
-            self.decoding = rnnt_beam_decoding.Best1BeamBatchedMALSDInfer(
-                decoder_model=decoder,
-                joint_model=joint,
-                blank_index=self.blank_id,
-                beam_size=self.cfg.beam.beam_size,
-                max_symbols_per_step=self.cfg.beam.get("max_symbols", 10),
-                preserve_alignments=self.preserve_alignments,
-                ngram_lm_model=self.cfg.beam.get('ngram_lm_model', None),
-                ngram_lm_alpha=self.cfg.beam.get('ngram_lm_alpha', 0.0),
-            )
-=======
             if self.big_blank_durations is None or self.big_blank_durations == []:
                 if not self._is_tdt:
                     self.decoding = rnnt_beam_decoding.BeamRNNTInfer(
@@ -515,7 +482,17 @@
                         ngram_lm_model=self.cfg.beam.get('ngram_lm_model', None),
                         ngram_lm_alpha=self.cfg.beam.get('ngram_lm_alpha', 0.3),
                     )
->>>>>>> d2c16430
+        elif self.cfg.strategy == 'malsd_batch':
+            self.decoding = rnnt_beam_decoding.Best1BeamBatchedMALSDInfer(
+                decoder_model=decoder,
+                joint_model=joint,
+                blank_index=self.blank_id,
+                beam_size=self.cfg.beam.beam_size,
+                max_symbols_per_step=self.cfg.beam.get("max_symbols", 10),
+                preserve_alignments=self.preserve_alignments,
+                ngram_lm_model=self.cfg.beam.get('ngram_lm_model', None),
+                ngram_lm_alpha=self.cfg.beam.get('ngram_lm_alpha', 0.0),
+            )
         else:
 
             raise ValueError(
