# Copyright (c) 2020, NVIDIA CORPORATION.  All rights reserved.
#
# Licensed under the Apache License, Version 2.0 (the "License");
# you may not use this file except in compliance with the License.
# You may obtain a copy of the License at
#
#     http://www.apache.org/licenses/LICENSE-2.0
#
# Unless required by applicable law or agreed to in writing, software
# distributed under the License is distributed on an "AS IS" BASIS,
# WITHOUT WARRANTIES OR CONDITIONS OF ANY KIND, either express or implied.
# See the License for the specific language governing permissions and
# limitations under the License.

# Copyright 2017 Johns Hopkins University (Shinji Watanabe)
#
# Licensed under the Apache License, Version 2.0 (the "License");
# you may not use this file except in compliance with the License.
# You may obtain a copy of the License at
#
#    http://www.apache.org/licenses/LICENSE-2.0
#
# Unless required by applicable law or agreed to in writing, software
# distributed under the License is distributed on an "AS IS" BASIS,
# WITHOUT WARRANTIES OR CONDITIONS OF ANY KIND, either express or implied.
# See the License for the specific language governing permissions and
# limitations under the License.

from dataclasses import dataclass, field
from typing import List, Optional, Tuple, Union

import numpy as np
import torch
from omegaconf import DictConfig, OmegaConf

from nemo.collections.asr.modules import rnnt_abstract
<<<<<<< HEAD
from nemo.collections.asr.parts.submodules.rnnt_greedy_computer import GreedyBatchedRNNTLoopLabelsComputer
=======
from nemo.collections.asr.parts.submodules.rnnt_loop_labels_computer import GreedyBatchedRNNTLoopLabelsComputer
from nemo.collections.asr.parts.submodules.tdt_loop_labels_computer import GreedyBatchedTDTLoopLabelsComputer
>>>>>>> 85e55911
from nemo.collections.asr.parts.utils import rnnt_utils
from nemo.collections.asr.parts.utils.asr_confidence_utils import ConfidenceMethodConfig, ConfidenceMethodMixin
from nemo.collections.common.parts.rnn import label_collate
from nemo.core.classes import Typing, typecheck
from nemo.core.neural_types import AcousticEncodedRepresentation, HypothesisType, LengthsType, NeuralType
from nemo.utils import logging


def pack_hypotheses(hypotheses: List[rnnt_utils.Hypothesis], logitlen: torch.Tensor,) -> List[rnnt_utils.Hypothesis]:

    if hasattr(logitlen, 'cpu'):
        logitlen_cpu = logitlen.to('cpu')
    else:
        logitlen_cpu = logitlen

    for idx, hyp in enumerate(hypotheses):  # type: rnnt_utils.Hypothesis
        hyp.y_sequence = (
            hyp.y_sequence.to(torch.long)
            if isinstance(hyp.y_sequence, torch.Tensor)
            else torch.tensor(hyp.y_sequence, dtype=torch.long)
        )
        hyp.length = logitlen_cpu[idx]

        if hyp.dec_state is not None:
            hyp.dec_state = _states_to_device(hyp.dec_state)

    return hypotheses


def _states_to_device(dec_state, device='cpu'):
    if torch.is_tensor(dec_state):
        dec_state = dec_state.to(device)

    elif isinstance(dec_state, (list, tuple)):
        dec_state = tuple(_states_to_device(dec_i, device) for dec_i in dec_state)

    return dec_state


class _GreedyRNNTInfer(Typing, ConfidenceMethodMixin):
    """A greedy transducer decoder.

    Provides a common abstraction for sample level and batch level greedy decoding.

    Args:
        decoder_model: rnnt_utils.AbstractRNNTDecoder implementation.
        joint_model: rnnt_utils.AbstractRNNTJoint implementation.
        blank_index: int index of the blank token. Can be 0 or len(vocabulary).
        max_symbols_per_step: Optional int. The maximum number of symbols that can be added
            to a sequence in a single time step; if set to None then there is
            no limit.
        preserve_alignments: Bool flag which preserves the history of alignments generated during
            greedy decoding (sample / batched). When set to true, the Hypothesis will contain
            the non-null value for `alignments` in it. Here, `alignments` is a List of List of
            Tuple(Tensor (of length V + 1), Tensor(scalar, label after argmax)).

            The length of the list corresponds to the Acoustic Length (T).
            Each value in the list (Ti) is a torch.Tensor (U), representing 1 or more targets from a vocabulary.
            U is the number of target tokens for the current timestep Ti.
        preserve_frame_confidence: Bool flag which preserves the history of per-frame confidence scores generated
            during greedy decoding (sample / batched). When set to true, the Hypothesis will contain
            the non-null value for `frame_confidence` in it. Here, `frame_confidence` is a List of List of floats.

            The length of the list corresponds to the Acoustic Length (T).
            Each value in the list (Ti) is a torch.Tensor (U), representing 1 or more confidence scores.
            U is the number of target tokens for the current timestep Ti.
        confidence_method_cfg: A dict-like object which contains the method name and settings to compute per-frame
            confidence scores.

            name: The method name (str).
                Supported values:
                    - 'max_prob' for using the maximum token probability as a confidence.
                    - 'entropy' for using a normalized entropy of a log-likelihood vector.

            entropy_type: Which type of entropy to use (str). Used if confidence_method_cfg.name is set to `entropy`.
                Supported values:
                    - 'gibbs' for the (standard) Gibbs entropy. If the alpha (α) is provided,
                        the formula is the following: H_α = -sum_i((p^α_i)*log(p^α_i)).
                        Note that for this entropy, the alpha should comply the following inequality:
                        (log(V)+2-sqrt(log^2(V)+4))/(2*log(V)) <= α <= (1+log(V-1))/log(V-1)
                        where V is the model vocabulary size.
                    - 'tsallis' for the Tsallis entropy with the Boltzmann constant one.
                        Tsallis entropy formula is the following: H_α = 1/(α-1)*(1-sum_i(p^α_i)),
                        where α is a parameter. When α == 1, it works like the Gibbs entropy.
                        More: https://en.wikipedia.org/wiki/Tsallis_entropy
                    - 'renyi' for the Rényi entropy.
                        Rényi entropy formula is the following: H_α = 1/(1-α)*log_2(sum_i(p^α_i)),
                        where α is a parameter. When α == 1, it works like the Gibbs entropy.
                        More: https://en.wikipedia.org/wiki/R%C3%A9nyi_entropy

            alpha: Power scale for logsoftmax (α for entropies). Here we restrict it to be > 0.
                When the alpha equals one, scaling is not applied to 'max_prob',
                and any entropy type behaves like the Shannon entropy: H = -sum_i(p_i*log(p_i))

            entropy_norm: A mapping of the entropy value to the interval [0,1].
                Supported values:
                    - 'lin' for using the linear mapping.
                    - 'exp' for using exponential mapping with linear shift.
    """

    @property
    def input_types(self):
        """Returns definitions of module input ports.
        """
        return {
            "encoder_output": NeuralType(('B', 'D', 'T'), AcousticEncodedRepresentation()),
            "encoded_lengths": NeuralType(tuple('B'), LengthsType()),
            "partial_hypotheses": [NeuralType(elements_type=HypothesisType(), optional=True)],  # must always be last
        }

    @property
    def output_types(self):
        """Returns definitions of module output ports.
        """
        return {"predictions": [NeuralType(elements_type=HypothesisType())]}

    def __init__(
        self,
        decoder_model: rnnt_abstract.AbstractRNNTDecoder,
        joint_model: rnnt_abstract.AbstractRNNTJoint,
        blank_index: int,
        max_symbols_per_step: Optional[int] = None,
        preserve_alignments: bool = False,
        preserve_frame_confidence: bool = False,
        confidence_method_cfg: Optional[DictConfig] = None,
        allow_jit: bool = True,
    ):
        super().__init__()
        self.allow_jit = allow_jit
        if self.allow_jit:
            # try to compile decoder for inference (shared params, object is scripted)
            try:
                self.decoder = torch.compile(decoder_model)
                logging.info("Compiled Decoder for inference")
            except (OSError, RuntimeError):
                logging.warning("Failed to compile Decoder, using without TorchScript")
                self.decoder = decoder_model
        else:
            self.decoder = decoder_model

        self.decoder = decoder_model
        if self.allow_jit:
            # try to compile a copy for inference (shared params, object is scripted)
            # joint does complex logic with wer/loss (cannot be compiled with torch.jit.script)
            # we need a copy with reduced functionality for inference
            try:
                self.joint = joint_model.get_jit_copy_for_inference()
                logging.info("Compiled Joint for inference")
            except NotImplementedError:
                logging.warning("Joint with TorchScript is not implemented")
                self.joint = joint_model
            except (OSError, RuntimeError):
                logging.warning("Failed to compile Joint, using without TorchScript")
                self.joint = joint_model
        else:
            self.joint = joint_model

        self._blank_index = blank_index
        self._SOS = blank_index  # Start of single index

        if max_symbols_per_step is not None and max_symbols_per_step <= 0:
            raise ValueError(f"Expected max_symbols_per_step > 0 (or None), got {max_symbols_per_step}")
        self.max_symbols = max_symbols_per_step
        self.preserve_alignments = preserve_alignments
        self.preserve_frame_confidence = preserve_frame_confidence

        # set confidence calculation method
        self._init_confidence_method(confidence_method_cfg)

    def __call__(self, *args, **kwargs):
        return self.forward(*args, **kwargs)

    @torch.no_grad()
    def _pred_step(
        self,
        label: Union[torch.Tensor, int],
        hidden: Optional[torch.Tensor],
        add_sos: bool = False,
        batch_size: Optional[int] = None,
    ) -> Tuple[torch.Tensor, torch.Tensor]:
        """
        Common prediction step based on the AbstractRNNTDecoder implementation.

        Args:
            label: (int/torch.Tensor): Label or "Start-of-Signal" token.
            hidden: (Optional torch.Tensor): RNN State vector
            add_sos (bool): Whether to add a zero vector at the begging as "start of sentence" token.
            batch_size: Batch size of the output tensor.

        Returns:
            g: (B, U, H) if add_sos is false, else (B, U + 1, H)
            hid: (h, c) where h is the final sequence hidden state and c is
                the final cell state:
                    h (tensor), shape (L, B, H)
                    c (tensor), shape (L, B, H)
        """
        if isinstance(label, torch.Tensor):
            # label: [batch, 1]
            if label.dtype != torch.long:
                label = label.long()

        else:
            # Label is an integer
            if label == self._SOS:
                return self.decoder.predict(None, hidden, add_sos=add_sos, batch_size=batch_size)

            label = label_collate([[label]])

        # output: [B, 1, K]
        return self.decoder.predict(label, hidden, add_sos=add_sos, batch_size=batch_size)

    def _joint_step(self, enc, pred, log_normalize: Optional[bool] = None):
        """
        Common joint step based on AbstractRNNTJoint implementation.

        Args:
            enc: Output of the Encoder model. A torch.Tensor of shape [B, 1, H1]
            pred: Output of the Decoder model. A torch.Tensor of shape [B, 1, H2]
            log_normalize: Whether to log normalize or not. None will log normalize only for CPU.

        Returns:
             logits of shape (B, T=1, U=1, V + 1)
        """
        with torch.no_grad():
            logits = self.joint.joint(enc, pred)

            if log_normalize is None:
                if not logits.is_cuda:  # Use log softmax only if on CPU
                    logits = logits.log_softmax(dim=len(logits.shape) - 1)
            else:
                if log_normalize:
                    logits = logits.log_softmax(dim=len(logits.shape) - 1)

        return logits

    def _joint_step_after_projection(self, enc, pred, log_normalize: Optional[bool] = None) -> torch.Tensor:
        """
        Common joint step based on AbstractRNNTJoint implementation.

        Args:
            enc: Output of the Encoder model after projection. A torch.Tensor of shape [B, 1, H]
            pred: Output of the Decoder model after projection. A torch.Tensor of shape [B, 1, H]
            log_normalize: Whether to log normalize or not. None will log normalize only for CPU.

        Returns:
             logits of shape (B, T=1, U=1, V + 1)
        """
        with torch.no_grad():
            logits = self.joint.joint_after_projection(enc, pred)

            if log_normalize is None:
                if not logits.is_cuda:  # Use log softmax only if on CPU
                    logits = logits.log_softmax(dim=len(logits.shape) - 1)
            else:
                if log_normalize:
                    logits = logits.log_softmax(dim=len(logits.shape) - 1)

        return logits


class GreedyRNNTInfer(_GreedyRNNTInfer):
    """A greedy transducer decoder.

    Sequence level greedy decoding, performed auto-regressively.

    Args:
        decoder_model: rnnt_utils.AbstractRNNTDecoder implementation.
        joint_model: rnnt_utils.AbstractRNNTJoint implementation.
        blank_index: int index of the blank token. Can be 0 or len(vocabulary).
        max_symbols_per_step: Optional int. The maximum number of symbols that can be added
            to a sequence in a single time step; if set to None then there is
            no limit.
        preserve_alignments: Bool flag which preserves the history of alignments generated during
            greedy decoding (sample / batched). When set to true, the Hypothesis will contain
            the non-null value for `alignments` in it. Here, `alignments` is a List of List of
            Tuple(Tensor (of length V + 1), Tensor(scalar, label after argmax)).

            The length of the list corresponds to the Acoustic Length (T).
            Each value in the list (Ti) is a torch.Tensor (U), representing 1 or more targets from a vocabulary.
            U is the number of target tokens for the current timestep Ti.
        preserve_frame_confidence: Bool flag which preserves the history of per-frame confidence scores generated
            during greedy decoding (sample / batched). When set to true, the Hypothesis will contain
            the non-null value for `frame_confidence` in it. Here, `frame_confidence` is a List of List of floats.

            The length of the list corresponds to the Acoustic Length (T).
            Each value in the list (Ti) is a torch.Tensor (U), representing 1 or more confidence scores.
            U is the number of target tokens for the current timestep Ti.
        confidence_method_cfg: A dict-like object which contains the method name and settings to compute per-frame
            confidence scores.

            name: The method name (str).
                Supported values:
                    - 'max_prob' for using the maximum token probability as a confidence.
                    - 'entropy' for using a normalized entropy of a log-likelihood vector.

            entropy_type: Which type of entropy to use (str). Used if confidence_method_cfg.name is set to `entropy`.
                Supported values:
                    - 'gibbs' for the (standard) Gibbs entropy. If the alpha (α) is provided,
                        the formula is the following: H_α = -sum_i((p^α_i)*log(p^α_i)).
                        Note that for this entropy, the alpha should comply the following inequality:
                        (log(V)+2-sqrt(log^2(V)+4))/(2*log(V)) <= α <= (1+log(V-1))/log(V-1)
                        where V is the model vocabulary size.
                    - 'tsallis' for the Tsallis entropy with the Boltzmann constant one.
                        Tsallis entropy formula is the following: H_α = 1/(α-1)*(1-sum_i(p^α_i)),
                        where α is a parameter. When α == 1, it works like the Gibbs entropy.
                        More: https://en.wikipedia.org/wiki/Tsallis_entropy
                    - 'renyi' for the Rényi entropy.
                        Rényi entropy formula is the following: H_α = 1/(1-α)*log_2(sum_i(p^α_i)),
                        where α is a parameter. When α == 1, it works like the Gibbs entropy.
                        More: https://en.wikipedia.org/wiki/R%C3%A9nyi_entropy

            alpha: Power scale for logsoftmax (α for entropies). Here we restrict it to be > 0.
                When the alpha equals one, scaling is not applied to 'max_prob',
                and any entropy type behaves like the Shannon entropy: H = -sum_i(p_i*log(p_i))

            entropy_norm: A mapping of the entropy value to the interval [0,1].
                Supported values:
                    - 'lin' for using the linear mapping.
                    - 'exp' for using exponential mapping with linear shift.
    """

    def __init__(
        self,
        decoder_model: rnnt_abstract.AbstractRNNTDecoder,
        joint_model: rnnt_abstract.AbstractRNNTJoint,
        blank_index: int,
        max_symbols_per_step: Optional[int] = None,
        preserve_alignments: bool = False,
        preserve_frame_confidence: bool = False,
        confidence_method_cfg: Optional[DictConfig] = None,
        allow_jit: bool = True,
    ):
        super().__init__(
            decoder_model=decoder_model,
            joint_model=joint_model,
            blank_index=blank_index,
            max_symbols_per_step=max_symbols_per_step,
            preserve_alignments=preserve_alignments,
            preserve_frame_confidence=preserve_frame_confidence,
            confidence_method_cfg=confidence_method_cfg,
            allow_jit=allow_jit,
        )

    @typecheck()
    def forward(
        self,
        encoder_output: torch.Tensor,
        encoded_lengths: torch.Tensor,
        partial_hypotheses: Optional[List[rnnt_utils.Hypothesis]] = None,
    ):
        """Returns a list of hypotheses given an input batch of the encoder hidden embedding.
        Output token is generated auto-regressively.

        Args:
            encoder_output: A tensor of size (batch, features, timesteps).
            encoded_lengths: list of int representing the length of each sequence
                output sequence.

        Returns:
            packed list containing batch number of sentences (Hypotheses).
        """
        # Preserve decoder and joint training state
        decoder_training_state = self.decoder.training
        joint_training_state = self.joint.training

        with torch.inference_mode():
            # Apply optional preprocessing
            encoder_output = encoder_output.transpose(1, 2)  # (B, T, D)

            self.decoder.eval()
            self.joint.eval()

            hypotheses = []
            # Process each sequence independently
            with self.decoder.as_frozen(), self.joint.as_frozen():
                for batch_idx in range(encoder_output.size(0)):
                    inseq = encoder_output[batch_idx, :, :].unsqueeze(1)  # [T, 1, D]
                    logitlen = encoded_lengths[batch_idx]

                    partial_hypothesis = partial_hypotheses[batch_idx] if partial_hypotheses is not None else None
                    hypothesis = self._greedy_decode(inseq, logitlen, partial_hypotheses=partial_hypothesis)
                    hypotheses.append(hypothesis)

            # Pack results into Hypotheses
            packed_result = pack_hypotheses(hypotheses, encoded_lengths)

        self.decoder.train(decoder_training_state)
        self.joint.train(joint_training_state)

        return (packed_result,)

    @torch.no_grad()
    def _greedy_decode(
        self, x: torch.Tensor, out_len: torch.Tensor, partial_hypotheses: Optional[rnnt_utils.Hypothesis] = None
    ):
        # x: [T, 1, D]
        # out_len: [seq_len]

        # Initialize blank state and empty label set in Hypothesis
        hypothesis = rnnt_utils.Hypothesis(score=0.0, y_sequence=[], dec_state=None, timestep=[], last_token=None)

        if partial_hypotheses is not None:
            hypothesis.last_token = partial_hypotheses.last_token
            hypothesis.y_sequence = (
                partial_hypotheses.y_sequence.cpu().tolist()
                if isinstance(partial_hypotheses.y_sequence, torch.Tensor)
                else partial_hypotheses.y_sequence
            )
            if partial_hypotheses.dec_state is not None:
                hypothesis.dec_state = self.decoder.batch_concat_states([partial_hypotheses.dec_state])
                hypothesis.dec_state = _states_to_device(hypothesis.dec_state, x.device)

        if self.preserve_alignments:
            # Alignments is a 2-dimensional dangling list representing T x U
            hypothesis.alignments = [[]]

        if self.preserve_frame_confidence:
            hypothesis.frame_confidence = [[]]

        # For timestep t in X_t
        for time_idx in range(out_len):
            # Extract encoder embedding at timestep t
            # f = x[time_idx, :, :].unsqueeze(0)  # [1, 1, D]
            f = x.narrow(dim=0, start=time_idx, length=1)

            # Setup exit flags and counter
            not_blank = True
            symbols_added = 0
            # While blank is not predicted, or we dont run out of max symbols per timestep
            while not_blank and (self.max_symbols is None or symbols_added < self.max_symbols):
                # In the first timestep, we initialize the network with RNNT Blank
                # In later timesteps, we provide previous predicted label as input.
                if hypothesis.last_token is None and hypothesis.dec_state is None:
                    last_label = self._SOS
                else:
                    last_label = label_collate([[hypothesis.last_token]])

                # Perform prediction network and joint network steps.
                g, hidden_prime = self._pred_step(last_label, hypothesis.dec_state)
                # If preserving per-frame confidence, log_normalize must be true
                logp = self._joint_step(f, g, log_normalize=True if self.preserve_frame_confidence else None)[
                    0, 0, 0, :
                ]

                del g

                # torch.max(0) op doesnt exist for FP 16.
                if logp.dtype != torch.float32:
                    logp = logp.float()

                # get index k, of max prob
                v, k = logp.max(0)
                k = k.item()  # K is the label at timestep t_s in inner loop, s >= 0.

                if self.preserve_alignments:
                    # insert logprobs into last timestep
                    hypothesis.alignments[-1].append((logp.to('cpu'), torch.tensor(k, dtype=torch.int32)))

                if self.preserve_frame_confidence:
                    # insert confidence into last timestep
                    hypothesis.frame_confidence[-1].append(self._get_confidence(logp))

                del logp

                # If blank token is predicted, exit inner loop, move onto next timestep t
                if k == self._blank_index:
                    not_blank = False
                else:
                    # Append token to label set, update RNN state.
                    hypothesis.y_sequence.append(k)
                    hypothesis.score += float(v)
                    hypothesis.timestep.append(time_idx)
                    hypothesis.dec_state = hidden_prime
                    hypothesis.last_token = k

                # Increment token counter.
                symbols_added += 1

            if self.preserve_alignments:
                # convert Ti-th logits into a torch array
                hypothesis.alignments.append([])  # blank buffer for next timestep

            if self.preserve_frame_confidence:
                hypothesis.frame_confidence.append([])  # blank buffer for next timestep

        # Remove trailing empty list of Alignments
        if self.preserve_alignments:
            if len(hypothesis.alignments[-1]) == 0:
                del hypothesis.alignments[-1]

        # Remove trailing empty list of per-frame confidence
        if self.preserve_frame_confidence:
            if len(hypothesis.frame_confidence[-1]) == 0:
                del hypothesis.frame_confidence[-1]

        # Unpack the hidden states
        hypothesis.dec_state = self.decoder.batch_select_state(hypothesis.dec_state, 0)

        return hypothesis


class GreedyBatchedRNNTInfer(_GreedyRNNTInfer):
    """A batch level greedy transducer decoder.

    Batch level greedy decoding, performed auto-regressively.

    Args:
        decoder_model: rnnt_utils.AbstractRNNTDecoder implementation.
        joint_model: rnnt_utils.AbstractRNNTJoint implementation.
        blank_index: int index of the blank token. Can be 0 or len(vocabulary).
        max_symbols_per_step: Optional int. The maximum number of symbols that can be added
            to a sequence in a single time step; if set to None then there is
            no limit.
        preserve_alignments: Bool flag which preserves the history of alignments generated during
            greedy decoding (sample / batched). When set to true, the Hypothesis will contain
            the non-null value for `alignments` in it. Here, `alignments` is a List of List of
            Tuple(Tensor (of length V + 1), Tensor(scalar, label after argmax)).

            The length of the list corresponds to the Acoustic Length (T).
            Each value in the list (Ti) is a torch.Tensor (U), representing 1 or more targets from a vocabulary.
            U is the number of target tokens for the current timestep Ti.
        preserve_frame_confidence: Bool flag which preserves the history of per-frame confidence scores generated
            during greedy decoding (sample / batched). When set to true, the Hypothesis will contain
            the non-null value for `frame_confidence` in it. Here, `frame_confidence` is a List of List of floats.

            The length of the list corresponds to the Acoustic Length (T).
            Each value in the list (Ti) is a torch.Tensor (U), representing 1 or more confidence scores.
            U is the number of target tokens for the current timestep Ti.
        confidence_method_cfg: A dict-like object which contains the method name and settings to compute per-frame
            confidence scores.

            name: The method name (str).
                Supported values:
                    - 'max_prob' for using the maximum token probability as a confidence.
                    - 'entropy' for using a normalized entropy of a log-likelihood vector.

            entropy_type: Which type of entropy to use (str). Used if confidence_method_cfg.name is set to `entropy`.
                Supported values:
                    - 'gibbs' for the (standard) Gibbs entropy. If the alpha (α) is provided,
                        the formula is the following: H_α = -sum_i((p^α_i)*log(p^α_i)).
                        Note that for this entropy, the alpha should comply the following inequality:
                        (log(V)+2-sqrt(log^2(V)+4))/(2*log(V)) <= α <= (1+log(V-1))/log(V-1)
                        where V is the model vocabulary size.
                    - 'tsallis' for the Tsallis entropy with the Boltzmann constant one.
                        Tsallis entropy formula is the following: H_α = 1/(α-1)*(1-sum_i(p^α_i)),
                        where α is a parameter. When α == 1, it works like the Gibbs entropy.
                        More: https://en.wikipedia.org/wiki/Tsallis_entropy
                    - 'renyi' for the Rényi entropy.
                        Rényi entropy formula is the following: H_α = 1/(1-α)*log_2(sum_i(p^α_i)),
                        where α is a parameter. When α == 1, it works like the Gibbs entropy.
                        More: https://en.wikipedia.org/wiki/R%C3%A9nyi_entropy

            alpha: Power scale for logsoftmax (α for entropies). Here we restrict it to be > 0.
                When the alpha equals one, scaling is not applied to 'max_prob',
                and any entropy type behaves like the Shannon entropy: H = -sum_i(p_i*log(p_i))

            entropy_norm: A mapping of the entropy value to the interval [0,1].
                Supported values:
                    - 'lin' for using the linear mapping.
                    - 'exp' for using exponential mapping with linear shift.
        loop_labels: Switching between decoding algorithms. Both algorithms produce equivalent results.
            loop_labels=True algorithm is faster (especially for large batches) but can use a bit more memory
                (negligible overhead compared to the amount of memory used by the encoder).
            loop_labels=False (default) is an implementation of a traditional decoding algorithm, which iterates over
                frames (encoder output vectors), and in the inner loop, decodes labels for the current frame one by one,
                stopping when <blank> is found.
            loop_labels=True iterates over labels, on each step finding the next non-blank label
                (evaluating Joint multiple times in inner loop); It uses a minimal possible amount of calls
                to prediction network (with maximum possible batch size),
                which makes it especially useful for scaling the prediction network.
    """

    def __init__(
        self,
        decoder_model: rnnt_abstract.AbstractRNNTDecoder,
        joint_model: rnnt_abstract.AbstractRNNTJoint,
        blank_index: int,
        max_symbols_per_step: Optional[int] = None,
        preserve_alignments: bool = False,
        preserve_frame_confidence: bool = False,
        confidence_method_cfg: Optional[DictConfig] = None,
        loop_labels: bool = False,
        allow_jit: bool = True,
    ):
        super().__init__(
            decoder_model=decoder_model,
            joint_model=joint_model,
            blank_index=blank_index,
            max_symbols_per_step=max_symbols_per_step,
            preserve_alignments=preserve_alignments,
            preserve_frame_confidence=preserve_frame_confidence,
            confidence_method_cfg=confidence_method_cfg,
            allow_jit=allow_jit,
        )

        # Depending on availability of `blank_as_pad` support
        # switch between more efficient batch decoding technique
        self._decoding_computer = None
        if self.decoder.blank_as_pad:
            if loop_labels:
                # default (faster) algo: loop over labels
                self._greedy_decode = self._greedy_decode_blank_as_pad_loop_labels
                self._decoding_computer = GreedyBatchedRNNTLoopLabelsComputer(
                    decoder=self.decoder,
                    joint=self.joint,
                    blank_index=self._blank_index,
                    max_symbols_per_step=self.max_symbols,
                    preserve_alignments=preserve_alignments,
                    preserve_frame_confidence=preserve_frame_confidence,
                    confidence_method_cfg=confidence_method_cfg,
                )
<<<<<<< HEAD
                if self.allow_jit and not self.preserve_frame_confidence:
                    # try:
                    self._decoding_computer = torch.jit.script(self._decoding_computer)
                    self._decoding_computer.eval()
                    #     logging.info("Using greedy decoding with torch.jit.script")
                    # except (OSError, RuntimeError):
                    #     logging.warning("torch.jit.script failed to compile, using greedy decoding without jit")
=======
>>>>>>> 85e55911
            else:
                # previous algo: loop over frames
                self._greedy_decode = self._greedy_decode_blank_as_pad_loop_frames
        else:
            self._greedy_decode = self._greedy_decode_masked

    @typecheck()
    def forward(
        self,
        encoder_output: torch.Tensor,
        encoded_lengths: torch.Tensor,
        partial_hypotheses: Optional[List[rnnt_utils.Hypothesis]] = None,
    ):
        """Returns a list of hypotheses given an input batch of the encoder hidden embedding.
        Output token is generated auto-regressively.

        Args:
            encoder_output: A tensor of size (batch, features, timesteps).
            encoded_lengths: list of int representing the length of each sequence
                output sequence.

        Returns:
            packed list containing batch number of sentences (Hypotheses).
        """
        # Preserve decoder and joint training state
        decoder_training_state = self.decoder.training
        joint_training_state = self.joint.training

        with torch.inference_mode():
            # Apply optional preprocessing
            encoder_output = encoder_output.transpose(1, 2)  # (B, T, D)
            logitlen = encoded_lengths

            self.decoder.eval()
            self.joint.eval()

            with self.decoder.as_frozen(), self.joint.as_frozen():
                inseq = encoder_output  # [B, T, D]
                hypotheses = self._greedy_decode(
                    inseq, logitlen, device=inseq.device, partial_hypotheses=partial_hypotheses
                )

            # Pack the hypotheses results
            packed_result = pack_hypotheses(hypotheses, logitlen)

        self.decoder.train(decoder_training_state)
        self.joint.train(joint_training_state)

        return (packed_result,)

    @torch.inference_mode()
    def _greedy_decode_blank_as_pad_loop_labels(
        self,
        x: torch.Tensor,
        out_len: torch.Tensor,
        device: torch.device,
        partial_hypotheses: Optional[list[rnnt_utils.Hypothesis]] = None,
    ) -> list[rnnt_utils.Hypothesis]:
        """
        Optimized batched greedy decoding.
        The main idea: search for next labels for the whole batch (evaluating Joint)
        and thus always evaluate prediction network with maximum possible batch size
        """
        if partial_hypotheses is not None:
            raise NotImplementedError("`partial_hypotheses` support is not implemented")

<<<<<<< HEAD
        assert self._decoding_computer is not None

        self._decoding_computer.eval().to(x.device)
        batched_hyps, alignments, last_decoder_state = self._decoding_computer.forward_const_batch_size(
            x=x, out_len=out_len
        )
=======
        batched_hyps, alignments, last_decoder_state = self._decoding_computer(x=x, out_len=out_len)
>>>>>>> 85e55911
        hyps = rnnt_utils.batched_hyps_to_hypotheses(batched_hyps, alignments)
        for hyp, state in zip(hyps, self.decoder.batch_split_states(last_decoder_state)):
            hyp.dec_state = state
        return hyps

    def _greedy_decode_blank_as_pad_loop_frames(
        self,
        x: torch.Tensor,
        out_len: torch.Tensor,
        device: torch.device,
        partial_hypotheses: Optional[List[rnnt_utils.Hypothesis]] = None,
    ):
        if partial_hypotheses is not None:
            raise NotImplementedError("`partial_hypotheses` support is not supported")

        with torch.inference_mode():
            # x: [B, T, D]
            # out_len: [B]
            # device: torch.device

            # Initialize list of Hypothesis
            batchsize = x.shape[0]
            hypotheses = [
                rnnt_utils.Hypothesis(score=0.0, y_sequence=[], timestep=[], dec_state=None) for _ in range(batchsize)
            ]

            # Initialize Hidden state matrix (shared by entire batch)
            hidden = None

            # If alignments need to be preserved, register a dangling list to hold the values
            if self.preserve_alignments:
                # alignments is a 3-dimensional dangling list representing B x T x U
                for hyp in hypotheses:
                    hyp.alignments = [[]]

            # If confidence scores need to be preserved, register a dangling list to hold the values
            if self.preserve_frame_confidence:
                # frame_confidence is a 3-dimensional dangling list representing B x T x U
                for hyp in hypotheses:
                    hyp.frame_confidence = [[]]

            # Last Label buffer + Last Label without blank buffer
            # batch level equivalent of the last_label
            last_label = torch.full([batchsize, 1], fill_value=self._blank_index, dtype=torch.long, device=device)

            # Mask buffers
            blank_mask = torch.full([batchsize], fill_value=0, dtype=torch.bool, device=device)
            blank_mask_prev = None

            # Get max sequence length
            max_out_len = out_len.max()
            for time_idx in range(max_out_len):
                f = x.narrow(dim=1, start=time_idx, length=1)  # [B, 1, D]

                # Prepare t timestamp batch variables
                not_blank = True
                symbols_added = 0

                # Reset blank mask
                blank_mask.mul_(False)

                # Update blank mask with time mask
                # Batch: [B, T, D], but Bi may have seq len < max(seq_lens_in_batch)
                # Forcibly mask with "blank" tokens, for all sample where current time step T > seq_len
                blank_mask = time_idx >= out_len
                blank_mask_prev = blank_mask.clone()

                # Start inner loop
                while not_blank and (self.max_symbols is None or symbols_added < self.max_symbols):
                    # Batch prediction and joint network steps
                    # If very first prediction step, submit SOS tag (blank) to pred_step.
                    # This feeds a zero tensor as input to AbstractRNNTDecoder to prime the state
                    if time_idx == 0 and symbols_added == 0 and hidden is None:
                        g, hidden_prime = self._pred_step(self._SOS, hidden, batch_size=batchsize)
                    else:
                        # Perform batch step prediction of decoder, getting new states and scores ("g")
                        g, hidden_prime = self._pred_step(last_label, hidden, batch_size=batchsize)

                    # Batched joint step - Output = [B, V + 1]
                    # If preserving per-frame confidence, log_normalize must be true
                    logp = self._joint_step(f, g, log_normalize=True if self.preserve_frame_confidence else None)[
                        :, 0, 0, :
                    ]

                    if logp.dtype != torch.float32:
                        logp = logp.float()

                    # Get index k, of max prob for batch
                    v, k = logp.max(1)
                    del g

                    # Update blank mask with current predicted blanks
                    # This is accumulating blanks over all time steps T and all target steps min(max_symbols, U)
                    k_is_blank = k == self._blank_index
                    blank_mask.bitwise_or_(k_is_blank)

                    del k_is_blank

                    # If preserving alignments, check if sequence length of sample has been reached
                    # before adding alignment
                    if self.preserve_alignments:
                        # Insert logprobs into last timestep per sample
                        logp_vals = logp.to('cpu')
                        logp_ids = logp_vals.max(1)[1]
                        for batch_idx, is_blank in enumerate(blank_mask):
                            # we only want to update non-blanks and first-time blanks,
                            # otherwise alignments will contain duplicate predictions
                            if time_idx < out_len[batch_idx] and (not blank_mask_prev[batch_idx] or not is_blank):
                                hypotheses[batch_idx].alignments[-1].append(
                                    (logp_vals[batch_idx], logp_ids[batch_idx])
                                )
                        del logp_vals

                    # If preserving per-frame confidence, check if sequence length of sample has been reached
                    # before adding confidence scores
                    if self.preserve_frame_confidence:
                        # Insert probabilities into last timestep per sample
                        confidence = self._get_confidence(logp)
                        for batch_idx, is_blank in enumerate(blank_mask):
                            if time_idx < out_len[batch_idx] and (not blank_mask_prev[batch_idx] or not is_blank):
                                hypotheses[batch_idx].frame_confidence[-1].append(confidence[batch_idx])
                    del logp

                    blank_mask_prev.bitwise_or_(blank_mask)

                    # If all samples predict / have predicted prior blanks, exit loop early
                    # This is equivalent to if single sample predicted k
                    if blank_mask.all():
                        not_blank = False
                    else:
                        # Collect batch indices where blanks occurred now/past
                        blank_indices = (blank_mask == 1).nonzero(as_tuple=False)

                        # Recover prior state for all samples which predicted blank now/past
                        if hidden is not None:
                            # LSTM has 2 states
                            hidden_prime = self.decoder.batch_copy_states(hidden_prime, hidden, blank_indices)

                        elif len(blank_indices) > 0 and hidden is None:
                            # Reset state if there were some blank and other non-blank predictions in batch
                            # Original state is filled with zeros so we just multiply
                            # LSTM has 2 states
                            hidden_prime = self.decoder.batch_copy_states(hidden_prime, None, blank_indices, value=0.0)

                        # Recover prior predicted label for all samples which predicted blank now/past
                        k[blank_indices] = last_label[blank_indices, 0]

                        # Update new label and hidden state for next iteration
                        last_label = k.clone().view(-1, 1)
                        hidden = hidden_prime

                        # Update predicted labels, accounting for time mask
                        # If blank was predicted even once, now or in the past,
                        # Force the current predicted label to also be blank
                        # This ensures that blanks propogate across all timesteps
                        # once they have occured (normally stopping condition of sample level loop).
                        for kidx, ki in enumerate(k):
                            if blank_mask[kidx] == 0:
                                hypotheses[kidx].y_sequence.append(ki)
                                hypotheses[kidx].timestep.append(time_idx)
                                hypotheses[kidx].score += float(v[kidx])
                        symbols_added += 1

                # If preserving alignments, convert the current Uj alignments into a torch.Tensor
                # Then preserve U at current timestep Ti
                # Finally, forward the timestep history to Ti+1 for that sample
                # All of this should only be done iff the current time index <= sample-level AM length.
                # Otherwise ignore and move to next sample / next timestep.
                if self.preserve_alignments:

                    # convert Ti-th logits into a torch array
                    for batch_idx in range(batchsize):

                        # this checks if current timestep <= sample-level AM length
                        # If current timestep > sample-level AM length, no alignments will be added
                        # Therefore the list of Uj alignments is empty here.
                        if len(hypotheses[batch_idx].alignments[-1]) > 0:
                            hypotheses[batch_idx].alignments.append([])  # blank buffer for next timestep

                # Do the same if preserving per-frame confidence
                if self.preserve_frame_confidence:

                    for batch_idx in range(batchsize):
                        if len(hypotheses[batch_idx].frame_confidence[-1]) > 0:
                            hypotheses[batch_idx].frame_confidence.append([])  # blank buffer for next timestep

            # Remove trailing empty list of alignments at T_{am-len} x Uj
            if self.preserve_alignments:
                for batch_idx in range(batchsize):
                    if len(hypotheses[batch_idx].alignments[-1]) == 0:
                        del hypotheses[batch_idx].alignments[-1]

            # Remove trailing empty list of confidence scores at T_{am-len} x Uj
            if self.preserve_frame_confidence:
                for batch_idx in range(batchsize):
                    if len(hypotheses[batch_idx].frame_confidence[-1]) == 0:
                        del hypotheses[batch_idx].frame_confidence[-1]

        # Preserve states
        for batch_idx in range(batchsize):
            hypotheses[batch_idx].dec_state = self.decoder.batch_select_state(hidden, batch_idx)

        return hypotheses

    def _greedy_decode_masked(
        self,
        x: torch.Tensor,
        out_len: torch.Tensor,
        device: torch.device,
        partial_hypotheses: Optional[List[rnnt_utils.Hypothesis]] = None,
    ):
        if partial_hypotheses is not None:
            raise NotImplementedError("`partial_hypotheses` support is not supported")

        # x: [B, T, D]
        # out_len: [B]
        # device: torch.device

        # Initialize state
        batchsize = x.shape[0]
        hypotheses = [
            rnnt_utils.Hypothesis(score=0.0, y_sequence=[], timestep=[], dec_state=None) for _ in range(batchsize)
        ]

        # Initialize Hidden state matrix (shared by entire batch)
        hidden = None

        # If alignments need to be preserved, register a danling list to hold the values
        if self.preserve_alignments:
            # alignments is a 3-dimensional dangling list representing B x T x U
            for hyp in hypotheses:
                hyp.alignments = [[]]
        else:
            alignments = None

        # If confidence scores need to be preserved, register a danling list to hold the values
        if self.preserve_frame_confidence:
            # frame_confidence is a 3-dimensional dangling list representing B x T x U
            for hyp in hypotheses:
                hyp.frame_confidence = [[]]

        # Last Label buffer + Last Label without blank buffer
        # batch level equivalent of the last_label
        last_label = torch.full([batchsize, 1], fill_value=self._blank_index, dtype=torch.long, device=device)
        last_label_without_blank = last_label.clone()

        # Mask buffers
        blank_mask = torch.full([batchsize], fill_value=0, dtype=torch.bool, device=device)
        blank_mask_prev = None

        # Get max sequence length
        max_out_len = out_len.max()

        with torch.inference_mode():
            for time_idx in range(max_out_len):
                f = x.narrow(dim=1, start=time_idx, length=1)  # [B, 1, D]

                # Prepare t timestamp batch variables
                not_blank = True
                symbols_added = 0

                # Reset blank mask
                blank_mask.mul_(False)

                # Update blank mask with time mask
                # Batch: [B, T, D], but Bi may have seq len < max(seq_lens_in_batch)
                # Forcibly mask with "blank" tokens, for all sample where current time step T > seq_len
                blank_mask = time_idx >= out_len
                blank_mask_prev = blank_mask.clone()

                # Start inner loop
                while not_blank and (self.max_symbols is None or symbols_added < self.max_symbols):
                    # Batch prediction and joint network steps
                    # If very first prediction step, submit SOS tag (blank) to pred_step.
                    # This feeds a zero tensor as input to AbstractRNNTDecoder to prime the state
                    if time_idx == 0 and symbols_added == 0 and hidden is None:
                        g, hidden_prime = self._pred_step(self._SOS, hidden, batch_size=batchsize)
                    else:
                        # Set a dummy label for the blank value
                        # This value will be overwritten by "blank" again the last label update below
                        # This is done as vocabulary of prediction network does not contain "blank" token of RNNT
                        last_label_without_blank_mask = last_label == self._blank_index
                        last_label_without_blank[last_label_without_blank_mask] = 0  # temp change of label
                        last_label_without_blank[~last_label_without_blank_mask] = last_label[
                            ~last_label_without_blank_mask
                        ]

                        # Perform batch step prediction of decoder, getting new states and scores ("g")
                        g, hidden_prime = self._pred_step(last_label_without_blank, hidden, batch_size=batchsize)

                    # Batched joint step - Output = [B, V + 1]
                    # If preserving per-frame confidence, log_normalize must be true
                    logp = self._joint_step(f, g, log_normalize=True if self.preserve_frame_confidence else None)[
                        :, 0, 0, :
                    ]

                    if logp.dtype != torch.float32:
                        logp = logp.float()

                    # Get index k, of max prob for batch
                    v, k = logp.max(1)
                    del g

                    # Update blank mask with current predicted blanks
                    # This is accumulating blanks over all time steps T and all target steps min(max_symbols, U)
                    k_is_blank = k == self._blank_index
                    blank_mask.bitwise_or_(k_is_blank)

                    # If preserving alignments, check if sequence length of sample has been reached
                    # before adding alignment
                    if self.preserve_alignments:
                        # Insert logprobs into last timestep per sample
                        logp_vals = logp.to('cpu')
                        logp_ids = logp_vals.max(1)[1]
                        for batch_idx, is_blank in enumerate(blank_mask):
                            # we only want to update non-blanks and first-time blanks,
                            # otherwise alignments will contain duplicate predictions
                            if time_idx < out_len[batch_idx] and (not blank_mask_prev[batch_idx] or not is_blank):
                                hypotheses[batch_idx].alignments[-1].append(
                                    (logp_vals[batch_idx], logp_ids[batch_idx])
                                )

                        del logp_vals

                    # If preserving per-frame confidence, check if sequence length of sample has been reached
                    # before adding confidence scores
                    if self.preserve_frame_confidence:
                        # Insert probabilities into last timestep per sample
                        confidence = self._get_confidence(logp)
                        for batch_idx, is_blank in enumerate(blank_mask):
                            if time_idx < out_len[batch_idx] and (not blank_mask_prev[batch_idx] or not is_blank):
                                hypotheses[batch_idx].frame_confidence[-1].append(confidence[batch_idx])
                    del logp

                    blank_mask_prev.bitwise_or_(blank_mask)

                    # If all samples predict / have predicted prior blanks, exit loop early
                    # This is equivalent to if single sample predicted k
                    if blank_mask.all():
                        not_blank = False
                    else:
                        # Collect batch indices where blanks occurred now/past
                        blank_indices = (blank_mask == 1).nonzero(as_tuple=False)

                        # Recover prior state for all samples which predicted blank now/past
                        if hidden is not None:
                            # LSTM has 2 states
                            hidden_prime = self.decoder.batch_copy_states(hidden_prime, hidden, blank_indices)

                        elif len(blank_indices) > 0 and hidden is None:
                            # Reset state if there were some blank and other non-blank predictions in batch
                            # Original state is filled with zeros so we just multiply
                            # LSTM has 2 states
                            hidden_prime = self.decoder.batch_copy_states(hidden_prime, None, blank_indices, value=0.0)

                        # Recover prior predicted label for all samples which predicted blank now/past
                        k[blank_indices] = last_label[blank_indices, 0]

                        # Update new label and hidden state for next iteration
                        last_label = k.view(-1, 1)
                        hidden = hidden_prime

                        # Update predicted labels, accounting for time mask
                        # If blank was predicted even once, now or in the past,
                        # Force the current predicted label to also be blank
                        # This ensures that blanks propogate across all timesteps
                        # once they have occured (normally stopping condition of sample level loop).
                        for kidx, ki in enumerate(k):
                            if blank_mask[kidx] == 0:
                                hypotheses[kidx].y_sequence.append(ki)
                                hypotheses[kidx].timestep.append(time_idx)
                                hypotheses[kidx].score += float(v[kidx])

                    symbols_added += 1

                # If preserving alignments, convert the current Uj alignments into a torch.Tensor
                # Then preserve U at current timestep Ti
                # Finally, forward the timestep history to Ti+1 for that sample
                # All of this should only be done iff the current time index <= sample-level AM length.
                # Otherwise ignore and move to next sample / next timestep.
                if self.preserve_alignments:

                    # convert Ti-th logits into a torch array
                    for batch_idx in range(batchsize):

                        # this checks if current timestep <= sample-level AM length
                        # If current timestep > sample-level AM length, no alignments will be added
                        # Therefore the list of Uj alignments is empty here.
                        if len(hypotheses[batch_idx].alignments[-1]) > 0:
                            hypotheses[batch_idx].alignments.append([])  # blank buffer for next timestep

                # Do the same if preserving per-frame confidence
                if self.preserve_frame_confidence:

                    for batch_idx in range(batchsize):
                        if len(hypotheses[batch_idx].frame_confidence[-1]) > 0:
                            hypotheses[batch_idx].frame_confidence.append([])  # blank buffer for next timestep

        # Remove trailing empty list of alignments at T_{am-len} x Uj
        if self.preserve_alignments:
            for batch_idx in range(batchsize):
                if len(hypotheses[batch_idx].alignments[-1]) == 0:
                    del hypotheses[batch_idx].alignments[-1]

        # Remove trailing empty list of confidence scores at T_{am-len} x Uj
        if self.preserve_frame_confidence:
            for batch_idx in range(batchsize):
                if len(hypotheses[batch_idx].frame_confidence[-1]) == 0:
                    del hypotheses[batch_idx].frame_confidence[-1]

        # Preserve states
        for batch_idx in range(batchsize):
            hypotheses[batch_idx].dec_state = self.decoder.batch_select_state(hidden, batch_idx)

        return hypotheses


class ExportedModelGreedyBatchedRNNTInfer:
    def __init__(self, encoder_model: str, decoder_joint_model: str, max_symbols_per_step: Optional[int] = None):
        self.encoder_model_path = encoder_model
        self.decoder_joint_model_path = decoder_joint_model
        self.max_symbols_per_step = max_symbols_per_step

        # Will be populated at runtime
        self._blank_index = None

    def __call__(self, audio_signal: torch.Tensor, length: torch.Tensor):
        """Returns a list of hypotheses given an input batch of the encoder hidden embedding.
        Output token is generated auto-regressively.

        Args:
            encoder_output: A tensor of size (batch, features, timesteps).
            encoded_lengths: list of int representing the length of each sequence
                output sequence.

        Returns:
            packed list containing batch number of sentences (Hypotheses).
        """
        with torch.no_grad():
            # Apply optional preprocessing
            encoder_output, encoded_lengths = self.run_encoder(audio_signal=audio_signal, length=length)

            if torch.is_tensor(encoder_output):
                encoder_output = encoder_output.transpose(1, 2)
            else:
                encoder_output = encoder_output.transpose([0, 2, 1])  # (B, T, D)
            logitlen = encoded_lengths

            inseq = encoder_output  # [B, T, D]
            hypotheses, timestamps = self._greedy_decode(inseq, logitlen)

            # Pack the hypotheses results
            packed_result = [rnnt_utils.Hypothesis(score=-1.0, y_sequence=[]) for _ in range(len(hypotheses))]
            for i in range(len(packed_result)):
                packed_result[i].y_sequence = torch.tensor(hypotheses[i], dtype=torch.long)
                packed_result[i].length = timestamps[i]

            del hypotheses

        return packed_result

    def _greedy_decode(self, x, out_len):
        # x: [B, T, D]
        # out_len: [B]

        # Initialize state
        batchsize = x.shape[0]
        hidden = self._get_initial_states(batchsize)
        target_lengths = torch.ones(batchsize, dtype=torch.int32)

        # Output string buffer
        label = [[] for _ in range(batchsize)]
        timesteps = [[] for _ in range(batchsize)]

        # Last Label buffer + Last Label without blank buffer
        # batch level equivalent of the last_label
        last_label = torch.full([batchsize, 1], fill_value=self._blank_index, dtype=torch.long).numpy()
        if torch.is_tensor(x):
            last_label = torch.from_numpy(last_label).to(self.device)

        # Mask buffers
        blank_mask = torch.full([batchsize], fill_value=0, dtype=torch.bool).numpy()

        # Get max sequence length
        max_out_len = out_len.max()
        for time_idx in range(max_out_len):
            f = x[:, time_idx : time_idx + 1, :]  # [B, 1, D]

            if torch.is_tensor(f):
                f = f.transpose(1, 2)
            else:
                f = f.transpose([0, 2, 1])

            # Prepare t timestamp batch variables
            not_blank = True
            symbols_added = 0

            # Reset blank mask
            blank_mask *= False

            # Update blank mask with time mask
            # Batch: [B, T, D], but Bi may have seq len < max(seq_lens_in_batch)
            # Forcibly mask with "blank" tokens, for all sample where current time step T > seq_len
            blank_mask = time_idx >= out_len
            # Start inner loop
            while not_blank and (self.max_symbols_per_step is None or symbols_added < self.max_symbols_per_step):

                # Batch prediction and joint network steps
                # If very first prediction step, submit SOS tag (blank) to pred_step.
                # This feeds a zero tensor as input to AbstractRNNTDecoder to prime the state
                if time_idx == 0 and symbols_added == 0:
                    g = torch.tensor([self._blank_index] * batchsize, dtype=torch.int32).view(-1, 1)
                else:
                    if torch.is_tensor(last_label):
                        g = last_label.type(torch.int32)
                    else:
                        g = last_label.astype(np.int32)

                # Batched joint step - Output = [B, V + 1]
                joint_out, hidden_prime = self.run_decoder_joint(f, g, target_lengths, *hidden)
                logp, pred_lengths = joint_out
                logp = logp[:, 0, 0, :]

                # Get index k, of max prob for batch
                if torch.is_tensor(logp):
                    v, k = logp.max(1)
                else:
                    k = np.argmax(logp, axis=1).astype(np.int32)

                # Update blank mask with current predicted blanks
                # This is accumulating blanks over all time steps T and all target steps min(max_symbols, U)
                k_is_blank = k == self._blank_index
                blank_mask |= k_is_blank

                del k_is_blank
                del logp

                # If all samples predict / have predicted prior blanks, exit loop early
                # This is equivalent to if single sample predicted k
                if blank_mask.all():
                    not_blank = False

                else:
                    # Collect batch indices where blanks occurred now/past
                    if torch.is_tensor(blank_mask):
                        blank_indices = (blank_mask == 1).nonzero(as_tuple=False)
                    else:
                        blank_indices = blank_mask.astype(np.int32).nonzero()

                    if type(blank_indices) in (list, tuple):
                        blank_indices = blank_indices[0]

                    # Recover prior state for all samples which predicted blank now/past
                    if hidden is not None:
                        # LSTM has 2 states
                        for state_id in range(len(hidden)):
                            hidden_prime[state_id][:, blank_indices, :] = hidden[state_id][:, blank_indices, :]

                    elif len(blank_indices) > 0 and hidden is None:
                        # Reset state if there were some blank and other non-blank predictions in batch
                        # Original state is filled with zeros so we just multiply
                        # LSTM has 2 states
                        for state_id in range(len(hidden_prime)):
                            hidden_prime[state_id][:, blank_indices, :] *= 0.0

                    # Recover prior predicted label for all samples which predicted blank now/past
                    k[blank_indices] = last_label[blank_indices, 0]

                    # Update new label and hidden state for next iteration
                    if torch.is_tensor(k):
                        last_label = k.clone().reshape(-1, 1)
                    else:
                        last_label = k.copy().reshape(-1, 1)
                    hidden = hidden_prime

                    # Update predicted labels, accounting for time mask
                    # If blank was predicted even once, now or in the past,
                    # Force the current predicted label to also be blank
                    # This ensures that blanks propogate across all timesteps
                    # once they have occured (normally stopping condition of sample level loop).
                    for kidx, ki in enumerate(k):
                        if blank_mask[kidx] == 0:
                            label[kidx].append(ki)
                            timesteps[kidx].append(time_idx)

                    symbols_added += 1

        return label, timesteps

    def _setup_blank_index(self):
        raise NotImplementedError()

    def run_encoder(self, audio_signal, length):
        raise NotImplementedError()

    def run_decoder_joint(self, enc_logits, targets, target_length, *states):
        raise NotImplementedError()

    def _get_initial_states(self, batchsize):
        raise NotImplementedError()


class ONNXGreedyBatchedRNNTInfer(ExportedModelGreedyBatchedRNNTInfer):
    def __init__(self, encoder_model: str, decoder_joint_model: str, max_symbols_per_step: Optional[int] = 10):
        super().__init__(
            encoder_model=encoder_model,
            decoder_joint_model=decoder_joint_model,
            max_symbols_per_step=max_symbols_per_step,
        )

        try:
            import onnx
            import onnxruntime
        except (ModuleNotFoundError, ImportError):
            raise ImportError(f"`onnx` or `onnxruntime` could not be imported, please install the libraries.\n")

        if torch.cuda.is_available():
            # Try to use onnxruntime-gpu
            providers = ['TensorrtExecutionProvider', 'CUDAExecutionProvider']
        else:
            # Fall back to CPU and onnxruntime-cpu
            providers = ['CPUExecutionProvider']

        onnx_session_opt = onnxruntime.SessionOptions()
        onnx_session_opt.graph_optimization_level = onnxruntime.GraphOptimizationLevel.ORT_ENABLE_ALL

        onnx_model = onnx.load(self.encoder_model_path)
        onnx.checker.check_model(onnx_model, full_check=True)
        self.encoder_model = onnx_model
        self.encoder = onnxruntime.InferenceSession(
            onnx_model.SerializeToString(), providers=providers, provider_options=onnx_session_opt
        )

        onnx_model = onnx.load(self.decoder_joint_model_path)
        onnx.checker.check_model(onnx_model, full_check=True)
        self.decoder_joint_model = onnx_model
        self.decoder_joint = onnxruntime.InferenceSession(
            onnx_model.SerializeToString(), providers=providers, provider_options=onnx_session_opt
        )

        logging.info("Successfully loaded encoder, decoder and joint onnx models !")

        # Will be populated at runtime
        self._blank_index = None
        self.max_symbols_per_step = max_symbols_per_step

        self._setup_encoder_input_output_keys()
        self._setup_decoder_joint_input_output_keys()
        self._setup_blank_index()

    def _setup_encoder_input_output_keys(self):
        self.encoder_inputs = list(self.encoder_model.graph.input)
        self.encoder_outputs = list(self.encoder_model.graph.output)

    def _setup_decoder_joint_input_output_keys(self):
        self.decoder_joint_inputs = list(self.decoder_joint_model.graph.input)
        self.decoder_joint_outputs = list(self.decoder_joint_model.graph.output)

    def _setup_blank_index(self):
        # ASSUME: Single input with no time length information
        dynamic_dim = 257
        shapes = self.encoder_inputs[0].type.tensor_type.shape.dim
        ip_shape = []
        for shape in shapes:
            if hasattr(shape, 'dim_param') and 'dynamic' in shape.dim_param:
                ip_shape.append(dynamic_dim)  # replace dynamic axes with constant
            else:
                ip_shape.append(int(shape.dim_value))

        enc_logits, encoded_length = self.run_encoder(
            audio_signal=torch.randn(*ip_shape), length=torch.randint(0, 1, size=(dynamic_dim,))
        )

        # prepare states
        states = self._get_initial_states(batchsize=dynamic_dim)

        # run decoder 1 step
        joint_out, states = self.run_decoder_joint(enc_logits, None, None, *states)
        log_probs, lengths = joint_out

        self._blank_index = log_probs.shape[-1] - 1  # last token of vocab size is blank token
        logging.info(
            f"Enc-Dec-Joint step was evaluated, blank token id = {self._blank_index}; vocab size = {log_probs.shape[-1]}"
        )

    def run_encoder(self, audio_signal, length):
        if hasattr(audio_signal, 'cpu'):
            audio_signal = audio_signal.cpu().numpy()

        if hasattr(length, 'cpu'):
            length = length.cpu().numpy()

        ip = {
            self.encoder_inputs[0].name: audio_signal,
            self.encoder_inputs[1].name: length,
        }
        enc_out = self.encoder.run(None, ip)
        enc_out, encoded_length = enc_out  # ASSUME: single output
        return enc_out, encoded_length

    def run_decoder_joint(self, enc_logits, targets, target_length, *states):
        # ASSUME: Decoder is RNN Transducer
        if targets is None:
            targets = torch.zeros(enc_logits.shape[0], 1, dtype=torch.int32)
            target_length = torch.ones(enc_logits.shape[0], dtype=torch.int32)

        if hasattr(targets, 'cpu'):
            targets = targets.cpu().numpy()

        if hasattr(target_length, 'cpu'):
            target_length = target_length.cpu().numpy()

        ip = {
            self.decoder_joint_inputs[0].name: enc_logits,
            self.decoder_joint_inputs[1].name: targets,
            self.decoder_joint_inputs[2].name: target_length,
        }

        num_states = 0
        if states is not None and len(states) > 0:
            num_states = len(states)
            for idx, state in enumerate(states):
                if hasattr(state, 'cpu'):
                    state = state.cpu().numpy()

                ip[self.decoder_joint_inputs[len(ip)].name] = state

        dec_out = self.decoder_joint.run(None, ip)

        # unpack dec output
        if num_states > 0:
            new_states = dec_out[-num_states:]
            dec_out = dec_out[:-num_states]
        else:
            new_states = None

        return dec_out, new_states

    def _get_initial_states(self, batchsize):
        # ASSUME: LSTM STATES of shape (layers, batchsize, dim)
        input_state_nodes = [ip for ip in self.decoder_joint_inputs if 'state' in ip.name]
        num_states = len(input_state_nodes)
        if num_states == 0:
            return

        input_states = []
        for state_id in range(num_states):
            node = input_state_nodes[state_id]
            ip_shape = []
            for shape_idx, shape in enumerate(node.type.tensor_type.shape.dim):
                if hasattr(shape, 'dim_param') and 'dynamic' in shape.dim_param:
                    ip_shape.append(batchsize)  # replace dynamic axes with constant
                else:
                    ip_shape.append(int(shape.dim_value))

            input_states.append(torch.zeros(*ip_shape))

        return input_states


class TorchscriptGreedyBatchedRNNTInfer(ExportedModelGreedyBatchedRNNTInfer):
    def __init__(
        self,
        encoder_model: str,
        decoder_joint_model: str,
        cfg: DictConfig,
        device: str,
        max_symbols_per_step: Optional[int] = 10,
    ):
        super().__init__(
            encoder_model=encoder_model,
            decoder_joint_model=decoder_joint_model,
            max_symbols_per_step=max_symbols_per_step,
        )

        self.cfg = cfg
        self.device = device

        self.encoder = torch.jit.load(self.encoder_model_path, map_location=self.device)
        self.decoder_joint = torch.jit.load(self.decoder_joint_model_path, map_location=self.device)

        logging.info("Successfully loaded encoder, decoder and joint torchscript models !")

        # Will be populated at runtime
        self._blank_index = None
        self.max_symbols_per_step = max_symbols_per_step

        self._setup_encoder_input_keys()
        self._setup_decoder_joint_input_keys()
        self._setup_blank_index()

    def _setup_encoder_input_keys(self):
        arguments = self.encoder.forward.schema.arguments[1:]
        self.encoder_inputs = [arg for arg in arguments]

    def _setup_decoder_joint_input_keys(self):
        arguments = self.decoder_joint.forward.schema.arguments[1:]
        self.decoder_joint_inputs = [arg for arg in arguments]

    def _setup_blank_index(self):
        self._blank_index = len(self.cfg.joint.vocabulary)

        logging.info(f"Blank token id = {self._blank_index}; vocab size = {len(self.cfg.joint.vocabulary) + 1}")

    def run_encoder(self, audio_signal, length):
        enc_out = self.encoder(audio_signal, length)
        enc_out, encoded_length = enc_out  # ASSUME: single output
        return enc_out, encoded_length

    def run_decoder_joint(self, enc_logits, targets, target_length, *states):
        # ASSUME: Decoder is RNN Transducer
        if targets is None:
            targets = torch.zeros(enc_logits.shape[0], 1, dtype=torch.int32, device=enc_logits.device)
            target_length = torch.ones(enc_logits.shape[0], dtype=torch.int32, device=enc_logits.device)

        num_states = 0
        if states is not None and len(states) > 0:
            num_states = len(states)

        dec_out = self.decoder_joint(enc_logits, targets, target_length, *states)

        # unpack dec output
        if num_states > 0:
            new_states = dec_out[-num_states:]
            dec_out = dec_out[:-num_states]
        else:
            new_states = None

        return dec_out, new_states

    def _get_initial_states(self, batchsize):
        # ASSUME: LSTM STATES of shape (layers, batchsize, dim)
        input_state_nodes = [ip for ip in self.decoder_joint_inputs if 'state' in ip.name]
        num_states = len(input_state_nodes)
        if num_states == 0:
            return

        input_states = []
        for state_id in range(num_states):
            # Hardcode shape size for LSTM (1 is for num layers in LSTM, which is flattened for export)
            ip_shape = [1, batchsize, self.cfg.model_defaults.pred_hidden]
            input_states.append(torch.zeros(*ip_shape, device=self.device))

        return input_states


class GreedyMultiblankRNNTInfer(GreedyRNNTInfer):
    """A greedy transducer decoder for multi-blank RNN-T.

    Sequence level greedy decoding, performed auto-regressively.

    Args:
        decoder_model: rnnt_utils.AbstractRNNTDecoder implementation.
        joint_model: rnnt_utils.AbstractRNNTJoint implementation.
        blank_index: int index of the blank token. Must be len(vocabulary) for multi-blank RNNTs.
        big_blank_durations: a list containing durations for big blanks the model supports.
        max_symbols_per_step: Optional int. The maximum number of symbols that can be added
            to a sequence in a single time step; if set to None then there is
            no limit.
        preserve_alignments: Bool flag which preserves the history of alignments generated during
            greedy decoding (sample / batched). When set to true, the Hypothesis will contain
            the non-null value for `alignments` in it. Here, `alignments` is a List of List of
            Tuple(Tensor (of length V + 1 + num-big-blanks), Tensor(scalar, label after argmax)).
            The length of the list corresponds to the Acoustic Length (T).
            Each value in the list (Ti) is a torch.Tensor (U), representing 1 or more targets from a vocabulary.
            U is the number of target tokens for the current timestep Ti.
        preserve_frame_confidence: Bool flag which preserves the history of per-frame confidence scores generated
            during greedy decoding (sample / batched). When set to true, the Hypothesis will contain
            the non-null value for `frame_confidence` in it. Here, `frame_confidence` is a List of List of floats.
            The length of the list corresponds to the Acoustic Length (T).
            Each value in the list (Ti) is a torch.Tensor (U), representing 1 or more confidence scores.
            U is the number of target tokens for the current timestep Ti.
        confidence_method_cfg: A dict-like object which contains the method name and settings to compute per-frame
            confidence scores.

            name: The method name (str).
                Supported values:
                    - 'max_prob' for using the maximum token probability as a confidence.
                    - 'entropy' for using a normalized entropy of a log-likelihood vector.

            entropy_type: Which type of entropy to use (str). Used if confidence_method_cfg.name is set to `entropy`.
                Supported values:
                    - 'gibbs' for the (standard) Gibbs entropy. If the alpha (α) is provided,
                        the formula is the following: H_α = -sum_i((p^α_i)*log(p^α_i)).
                        Note that for this entropy, the alpha should comply the following inequality:
                        (log(V)+2-sqrt(log^2(V)+4))/(2*log(V)) <= α <= (1+log(V-1))/log(V-1)
                        where V is the model vocabulary size.
                    - 'tsallis' for the Tsallis entropy with the Boltzmann constant one.
                        Tsallis entropy formula is the following: H_α = 1/(α-1)*(1-sum_i(p^α_i)),
                        where α is a parameter. When α == 1, it works like the Gibbs entropy.
                        More: https://en.wikipedia.org/wiki/Tsallis_entropy
                    - 'renyi' for the Rényi entropy.
                        Rényi entropy formula is the following: H_α = 1/(1-α)*log_2(sum_i(p^α_i)),
                        where α is a parameter. When α == 1, it works like the Gibbs entropy.
                        More: https://en.wikipedia.org/wiki/R%C3%A9nyi_entropy

            alpha: Power scale for logsoftmax (α for entropies). Here we restrict it to be > 0.
                When the alpha equals one, scaling is not applied to 'max_prob',
                and any entropy type behaves like the Shannon entropy: H = -sum_i(p_i*log(p_i))

            entropy_norm: A mapping of the entropy value to the interval [0,1].
                Supported values:
                    - 'lin' for using the linear mapping.
                    - 'exp' for using exponential mapping with linear shift.
    """

    def __init__(
        self,
        decoder_model: rnnt_abstract.AbstractRNNTDecoder,
        joint_model: rnnt_abstract.AbstractRNNTJoint,
        blank_index: int,
        big_blank_durations: list,
        max_symbols_per_step: Optional[int] = None,
        preserve_alignments: bool = False,
        preserve_frame_confidence: bool = False,
        confidence_method_cfg: Optional[DictConfig] = None,
        allow_jit: bool = True,
    ):
        super().__init__(
            decoder_model=decoder_model,
            joint_model=joint_model,
            blank_index=blank_index,
            max_symbols_per_step=max_symbols_per_step,
            preserve_alignments=preserve_alignments,
            preserve_frame_confidence=preserve_frame_confidence,
            confidence_method_cfg=confidence_method_cfg,
            allow_jit=allow_jit,
        )
        self.big_blank_durations = big_blank_durations
        self._SOS = blank_index - len(big_blank_durations)

    @torch.no_grad()
    def _greedy_decode(
        self, x: torch.Tensor, out_len: torch.Tensor, partial_hypotheses: Optional[rnnt_utils.Hypothesis] = None
    ):
        # x: [T, 1, D]
        # out_len: [seq_len]

        # Initialize blank state and empty label set in Hypothesis
        hypothesis = rnnt_utils.Hypothesis(score=0.0, y_sequence=[], dec_state=None, timestep=[], last_token=None)

        if partial_hypotheses is not None:
            hypothesis.last_token = partial_hypotheses.last_token
            hypothesis.y_sequence = (
                partial_hypotheses.y_sequence.cpu().tolist()
                if isinstance(partial_hypotheses.y_sequence, torch.Tensor)
                else partial_hypotheses.y_sequence
            )
            if partial_hypotheses.dec_state is not None:
                hypothesis.dec_state = self.decoder.batch_concat_states([partial_hypotheses.dec_state])
                hypothesis.dec_state = _states_to_device(hypothesis.dec_state, x.device)

        if self.preserve_alignments:
            # Alignments is a 2-dimensional dangling list representing T x U
            hypothesis.alignments = [[]]

        if self.preserve_frame_confidence:
            hypothesis.frame_confidence = [[]]

        # if this variable is > 1, it means the last emission was a big-blank and we need to skip frames.
        big_blank_duration = 1

        # For timestep t in X_t
        for time_idx in range(out_len):
            if big_blank_duration > 1:
                # skip frames until big_blank_duration == 1.
                big_blank_duration -= 1
                continue
            # Extract encoder embedding at timestep t
            # f = x[time_idx, :, :].unsqueeze(0)  # [1, 1, D]
            f = x.narrow(dim=0, start=time_idx, length=1)

            # Setup exit flags and counter
            not_blank = True
            symbols_added = 0

            # While blank is not predicted, or we dont run out of max symbols per timestep
            while not_blank and (self.max_symbols is None or symbols_added < self.max_symbols):
                # In the first timestep, we initialize the network with RNNT Blank
                # In later timesteps, we provide previous predicted label as input.
                if hypothesis.last_token is None and hypothesis.dec_state is None:
                    last_label = self._SOS
                else:
                    last_label = label_collate([[hypothesis.last_token]])

                # Perform prediction network and joint network steps.
                g, hidden_prime = self._pred_step(last_label, hypothesis.dec_state)
                # If preserving per-frame confidence, log_normalize must be true
                logp = self._joint_step(f, g, log_normalize=True if self.preserve_frame_confidence else None)[
                    0, 0, 0, :
                ]

                del g

                # torch.max(0) op doesnt exist for FP 16.
                if logp.dtype != torch.float32:
                    logp = logp.float()

                # get index k, of max prob
                v, k = logp.max(0)
                k = k.item()  # K is the label at timestep t_s in inner loop, s >= 0.

                # Note, we have non-blanks in the vocab first, followed by big blanks, and standard blank at last.
                # here we check if it's a big blank and if yes, set the duration variable.
                if k >= self._blank_index - len(self.big_blank_durations) and k < self._blank_index:
                    big_blank_duration = self.big_blank_durations[self._blank_index - k - 1]

                if self.preserve_alignments:
                    # insert logprobs into last timestep
                    hypothesis.alignments[-1].append((logp.to('cpu'), torch.tensor(k, dtype=torch.int32)))

                if self.preserve_frame_confidence:
                    # insert confidence into last timestep
                    hypothesis.frame_confidence[-1].append(self._get_confidence(logp))

                del logp

                # If any type of blank token is predicted, exit inner loop, move onto next timestep t
                if k >= self._blank_index - len(self.big_blank_durations):
                    not_blank = False
                else:
                    # Append token to label set, update RNN state.
                    hypothesis.y_sequence.append(k)
                    hypothesis.score += float(v)
                    hypothesis.timestep.append(time_idx)
                    hypothesis.dec_state = hidden_prime
                    hypothesis.last_token = k

                # Increment token counter.
                symbols_added += 1

            if self.preserve_alignments:
                # convert Ti-th logits into a torch array
                hypothesis.alignments.append([])  # blank buffer for next timestep

            if self.preserve_frame_confidence:
                hypothesis.frame_confidence.append([])  # blank buffer for next timestep

        # Remove trailing empty list of Alignments
        if self.preserve_alignments:
            if len(hypothesis.alignments[-1]) == 0:
                del hypothesis.alignments[-1]

        # Remove trailing empty list of per-frame confidence
        if self.preserve_frame_confidence:
            if len(hypothesis.frame_confidence[-1]) == 0:
                del hypothesis.frame_confidence[-1]

        # Unpack the hidden states
        hypothesis.dec_state = self.decoder.batch_select_state(hypothesis.dec_state, 0)

        return hypothesis


class GreedyBatchedMultiblankRNNTInfer(GreedyBatchedRNNTInfer):
    """A batch level greedy transducer decoder.
    Batch level greedy decoding, performed auto-regressively.
    Args:
        decoder_model: rnnt_utils.AbstractRNNTDecoder implementation.
        joint_model: rnnt_utils.AbstractRNNTJoint implementation.
        blank_index: int index of the blank token. Must be len(vocabulary) for multi-blank RNNTs.
        big_blank_durations: a list containing durations for big blanks the model supports.
        max_symbols_per_step: Optional int. The maximum number of symbols that can be added
            to a sequence in a single time step; if set to None then there is
            no limit.
        preserve_alignments: Bool flag which preserves the history of alignments generated during
            greedy decoding (sample / batched). When set to true, the Hypothesis will contain
            the non-null value for `alignments` in it. Here, `alignments` is a List of List of
            Tuple(Tensor (of length V + 1 + num-big-blanks), Tensor(scalar, label after argmax)).
            The length of the list corresponds to the Acoustic Length (T).
            Each value in the list (Ti) is a torch.Tensor (U), representing 1 or more targets from a vocabulary.
            U is the number of target tokens for the current timestep Ti.
        preserve_frame_confidence: Bool flag which preserves the history of per-frame confidence scores generated
            during greedy decoding (sample / batched). When set to true, the Hypothesis will contain
            the non-null value for `frame_confidence` in it. Here, `frame_confidence` is a List of List of floats.
            The length of the list corresponds to the Acoustic Length (T).
            Each value in the list (Ti) is a torch.Tensor (U), representing 1 or more confidence scores.
            U is the number of target tokens for the current timestep Ti.
        confidence_method_cfg: A dict-like object which contains the method name and settings to compute per-frame
            confidence scores.

            name: The method name (str).
                Supported values:
                    - 'max_prob' for using the maximum token probability as a confidence.
                    - 'entropy' for using a normalized entropy of a log-likelihood vector.

            entropy_type: Which type of entropy to use (str). Used if confidence_method_cfg.name is set to `entropy`.
                Supported values:
                    - 'gibbs' for the (standard) Gibbs entropy. If the alpha (α) is provided,
                        the formula is the following: H_α = -sum_i((p^α_i)*log(p^α_i)).
                        Note that for this entropy, the alpha should comply the following inequality:
                        (log(V)+2-sqrt(log^2(V)+4))/(2*log(V)) <= α <= (1+log(V-1))/log(V-1)
                        where V is the model vocabulary size.
                    - 'tsallis' for the Tsallis entropy with the Boltzmann constant one.
                        Tsallis entropy formula is the following: H_α = 1/(α-1)*(1-sum_i(p^α_i)),
                        where α is a parameter. When α == 1, it works like the Gibbs entropy.
                        More: https://en.wikipedia.org/wiki/Tsallis_entropy
                    - 'renyi' for the Rényi entropy.
                        Rényi entropy formula is the following: H_α = 1/(1-α)*log_2(sum_i(p^α_i)),
                        where α is a parameter. When α == 1, it works like the Gibbs entropy.
                        More: https://en.wikipedia.org/wiki/R%C3%A9nyi_entropy

            alpha: Power scale for logsoftmax (α for entropies). Here we restrict it to be > 0.
                When the alpha equals one, scaling is not applied to 'max_prob',
                and any entropy type behaves like the Shannon entropy: H = -sum_i(p_i*log(p_i))

            entropy_norm: A mapping of the entropy value to the interval [0,1].
                Supported values:
                    - 'lin' for using the linear mapping.
                    - 'exp' for using exponential mapping with linear shift.
    """

    def __init__(
        self,
        decoder_model: rnnt_abstract.AbstractRNNTDecoder,
        joint_model: rnnt_abstract.AbstractRNNTJoint,
        blank_index: int,
        big_blank_durations: List[int],
        max_symbols_per_step: Optional[int] = None,
        preserve_alignments: bool = False,
        preserve_frame_confidence: bool = False,
        confidence_method_cfg: Optional[DictConfig] = None,
        allow_jit: bool = True,
    ):
        super().__init__(
            decoder_model=decoder_model,
            joint_model=joint_model,
            blank_index=blank_index,
            max_symbols_per_step=max_symbols_per_step,
            preserve_alignments=preserve_alignments,
            preserve_frame_confidence=preserve_frame_confidence,
            confidence_method_cfg=confidence_method_cfg,
            allow_jit=allow_jit,
        )
        self.big_blank_durations = big_blank_durations

        # Depending on availability of `blank_as_pad` support
        # switch between more efficient batch decoding technique
        if self.decoder.blank_as_pad:
            self._greedy_decode = self._greedy_decode_blank_as_pad
        else:
            self._greedy_decode = self._greedy_decode_masked
        self._SOS = blank_index - len(big_blank_durations)

    def _greedy_decode_blank_as_pad(
        self,
        x: torch.Tensor,
        out_len: torch.Tensor,
        device: torch.device,
        partial_hypotheses: Optional[List[rnnt_utils.Hypothesis]] = None,
    ):
        if partial_hypotheses is not None:
            raise NotImplementedError("`partial_hypotheses` support is not supported")

        with torch.inference_mode():
            # x: [B, T, D]
            # out_len: [B]
            # device: torch.device

            # Initialize list of Hypothesis
            batchsize = x.shape[0]
            hypotheses = [
                rnnt_utils.Hypothesis(score=0.0, y_sequence=[], timestep=[], dec_state=None) for _ in range(batchsize)
            ]

            # Initialize Hidden state matrix (shared by entire batch)
            hidden = None

            # If alignments need to be preserved, register a danling list to hold the values
            if self.preserve_alignments:
                # alignments is a 3-dimensional dangling list representing B x T x U
                for hyp in hypotheses:
                    hyp.alignments = [[]]

            # If confidence scores need to be preserved, register a danling list to hold the values
            if self.preserve_frame_confidence:
                # frame_confidence is a 3-dimensional dangling list representing B x T x U
                for hyp in hypotheses:
                    hyp.frame_confidence = [[]]

            # Last Label buffer + Last Label without blank buffer
            # batch level equivalent of the last_label
            last_label = torch.full([batchsize, 1], fill_value=self._SOS, dtype=torch.long, device=device)

            # this mask is true for if the emission is *any type* of blank.
            blank_mask = torch.full([batchsize], fill_value=0, dtype=torch.bool, device=device)

            # Get max sequence length
            max_out_len = out_len.max()

            # We have a mask for each big blank. A mask is "true" means: the previous emission is exactly the big-blank
            # with the corresponding duration, or has larger duration. E.g., for big_blank_mask for duration 2, it will
            # be set true if the previous emission was a big blank with duration 4, or 3 or 2; but false if prevoius
            # emission was a standard blank (with duration = 1).
            big_blank_masks = [torch.full([batchsize], fill_value=0, dtype=torch.bool, device=device)] * len(
                self.big_blank_durations
            )

            # if this variable > 1, it means the previous emission was big-blank and we need to skip frames.
            big_blank_duration = 1

            for time_idx in range(max_out_len):
                if big_blank_duration > 1:
                    # skip frames until big_blank_duration == 1
                    big_blank_duration -= 1
                    continue
                f = x.narrow(dim=1, start=time_idx, length=1)  # [B, 1, D]

                # Prepare t timestamp batch variables
                not_blank = True
                symbols_added = 0

                # Reset all blank masks
                blank_mask.mul_(False)
                for i in range(len(big_blank_masks)):
                    big_blank_masks[i].mul_(False)

                # Update blank mask with time mask
                # Batch: [B, T, D], but Bi may have seq len < max(seq_lens_in_batch)
                # Forcibly mask with "blank" tokens, for all sample where current time step T > seq_len
                blank_mask = time_idx >= out_len
                for i in range(len(big_blank_masks)):
                    big_blank_masks[i] = time_idx >= out_len

                # Start inner loop
                while not_blank and (self.max_symbols is None or symbols_added < self.max_symbols):
                    # Batch prediction and joint network steps
                    # If very first prediction step, submit SOS tag (blank) to pred_step.
                    # This feeds a zero tensor as input to AbstractRNNTDecoder to prime the state
                    if time_idx == 0 and symbols_added == 0 and hidden is None:
                        g, hidden_prime = self._pred_step(self._SOS, hidden, batch_size=batchsize)
                    else:
                        # Perform batch step prediction of decoder, getting new states and scores ("g")
                        g, hidden_prime = self._pred_step(last_label, hidden, batch_size=batchsize)

                    # Batched joint step - Output = [B, V + 1 + num-big-blanks]
                    # If preserving per-frame confidence, log_normalize must be true
                    logp = self._joint_step(f, g, log_normalize=True if self.preserve_frame_confidence else None)[
                        :, 0, 0, :
                    ]

                    if logp.dtype != torch.float32:
                        logp = logp.float()

                    # Get index k, of max prob for batch
                    v, k = logp.max(1)
                    del g

                    # Update blank mask with current predicted blanks
                    # This is accumulating blanks over all time steps T and all target steps min(max_symbols, U)
                    k_is_blank = k >= self._blank_index - len(self.big_blank_durations)
                    blank_mask.bitwise_or_(k_is_blank)

                    for i in range(len(big_blank_masks)):
                        # using <= since as we mentioned before, the mask doesn't store exact matches.
                        # instead, it is True when the predicted blank's duration is >= the duration that the
                        # mask corresponds to.
                        k_is_big_blank = k <= self._blank_index - 1 - i

                        # need to do a bitwise_and since it could also be a non-blank.
                        k_is_big_blank.bitwise_and_(k_is_blank)
                        big_blank_masks[i].bitwise_or_(k_is_big_blank)

                    del k_is_blank

                    # If preserving alignments, check if sequence length of sample has been reached
                    # before adding alignment
                    if self.preserve_alignments:
                        # Insert logprobs into last timestep per sample
                        logp_vals = logp.to('cpu')
                        logp_ids = logp_vals.max(1)[1]
                        for batch_idx in range(batchsize):
                            if time_idx < out_len[batch_idx]:
                                hypotheses[batch_idx].alignments[-1].append(
                                    (logp_vals[batch_idx], logp_ids[batch_idx])
                                )
                        del logp_vals

                    # If preserving per-frame confidence, check if sequence length of sample has been reached
                    # before adding confidence scores
                    if self.preserve_frame_confidence:
                        # Insert probabilities into last timestep per sample
                        confidence = self._get_confidence(logp)
                        for batch_idx in range(batchsize):
                            if time_idx < out_len[batch_idx]:
                                hypotheses[batch_idx].frame_confidence[-1].append(confidence[batch_idx])
                    del logp

                    # If all samples predict / have predicted prior blanks, exit loop early
                    # This is equivalent to if single sample predicted k
                    if blank_mask.all():
                        not_blank = False
                    else:
                        # Collect batch indices where blanks occurred now/past
                        blank_indices = (blank_mask == 1).nonzero(as_tuple=False)

                        # Recover prior state for all samples which predicted blank now/past
                        if hidden is not None:
                            # LSTM has 2 states
                            hidden_prime = self.decoder.batch_copy_states(hidden_prime, hidden, blank_indices)

                        elif len(blank_indices) > 0 and hidden is None:
                            # Reset state if there were some blank and other non-blank predictions in batch
                            # Original state is filled with zeros so we just multiply
                            # LSTM has 2 states
                            hidden_prime = self.decoder.batch_copy_states(hidden_prime, None, blank_indices, value=0.0)

                        # Recover prior predicted label for all samples which predicted blank now/past
                        k[blank_indices] = last_label[blank_indices, 0]

                        # Update new label and hidden state for next iteration
                        last_label = k.clone().view(-1, 1)
                        hidden = hidden_prime

                        # Update predicted labels, accounting for time mask
                        # If blank was predicted even once, now or in the past,
                        # Force the current predicted label to also be blank
                        # This ensures that blanks propogate across all timesteps
                        # once they have occured (normally stopping condition of sample level loop).
                        for kidx, ki in enumerate(k):
                            if blank_mask[kidx] == 0:
                                hypotheses[kidx].y_sequence.append(ki)
                                hypotheses[kidx].timestep.append(time_idx)
                                hypotheses[kidx].score += float(v[kidx])

                        symbols_added += 1

                for i in range(len(big_blank_masks) + 1):
                    # The task here is find the shortest blank duration of all batches.
                    # so we start from the shortest blank duration and go up,
                    # and stop once we found the duration whose corresponding mask isn't all True.
                    if i == len(big_blank_masks) or not big_blank_masks[i].all():
                        big_blank_duration = self.big_blank_durations[i - 1] if i > 0 else 1
                        break

                # If preserving alignments, convert the current Uj alignments into a torch.Tensor
                # Then preserve U at current timestep Ti
                # Finally, forward the timestep history to Ti+1 for that sample
                # All of this should only be done iff the current time index <= sample-level AM length.
                # Otherwise ignore and move to next sample / next timestep.
                if self.preserve_alignments:

                    # convert Ti-th logits into a torch array
                    for batch_idx in range(batchsize):

                        # this checks if current timestep <= sample-level AM length
                        # If current timestep > sample-level AM length, no alignments will be added
                        # Therefore the list of Uj alignments is empty here.
                        if len(hypotheses[batch_idx].alignments[-1]) > 0:
                            hypotheses[batch_idx].alignments.append([])  # blank buffer for next timestep

                # Do the same if preserving per-frame confidence
                if self.preserve_frame_confidence:

                    for batch_idx in range(batchsize):
                        if len(hypotheses[batch_idx].frame_confidence[-1]) > 0:
                            hypotheses[batch_idx].frame_confidence.append([])  # blank buffer for next timestep

            # Remove trailing empty list of alignments at T_{am-len} x Uj
            if self.preserve_alignments:
                for batch_idx in range(batchsize):
                    if len(hypotheses[batch_idx].alignments[-1]) == 0:
                        del hypotheses[batch_idx].alignments[-1]

            # Remove trailing empty list of confidence scores at T_{am-len} x Uj
            if self.preserve_frame_confidence:
                for batch_idx in range(batchsize):
                    if len(hypotheses[batch_idx].frame_confidence[-1]) == 0:
                        del hypotheses[batch_idx].frame_confidence[-1]

        # Preserve states
        for batch_idx in range(batchsize):
            hypotheses[batch_idx].dec_state = self.decoder.batch_select_state(hidden, batch_idx)

        return hypotheses

    def _greedy_decode_masked(
        self,
        x: torch.Tensor,
        out_len: torch.Tensor,
        device: torch.device,
        partial_hypotheses: Optional[List[rnnt_utils.Hypothesis]] = None,
    ):
        if partial_hypotheses is not None:
            raise NotImplementedError("`partial_hypotheses` support is not supported")

        if self.big_blank_durations != [1] * len(self.big_blank_durations):
            raise NotImplementedError(
                "Efficient frame-skipping version for multi-blank masked decoding is not supported."
            )

        # x: [B, T, D]
        # out_len: [B]
        # device: torch.device

        # Initialize state
        batchsize = x.shape[0]
        hypotheses = [
            rnnt_utils.Hypothesis(score=0.0, y_sequence=[], timestep=[], dec_state=None) for _ in range(batchsize)
        ]

        # Initialize Hidden state matrix (shared by entire batch)
        hidden = None

        # If alignments need to be preserved, register a danling list to hold the values
        if self.preserve_alignments:
            # alignments is a 3-dimensional dangling list representing B x T x U
            for hyp in hypotheses:
                hyp.alignments = [[]]
        else:
            hyp.alignments = None

        # If confidence scores need to be preserved, register a danling list to hold the values
        if self.preserve_frame_confidence:
            # frame_confidence is a 3-dimensional dangling list representing B x T x U
            for hyp in hypotheses:
                hyp.frame_confidence = [[]]

        # Last Label buffer + Last Label without blank buffer
        # batch level equivalent of the last_label
        last_label = torch.full([batchsize, 1], fill_value=self._blank_index, dtype=torch.long, device=device)
        last_label_without_blank = last_label.clone()

        # Mask buffers
        blank_mask = torch.full([batchsize], fill_value=0, dtype=torch.bool, device=device)

        # Get max sequence length
        max_out_len = out_len.max()

        with torch.inference_mode():
            for time_idx in range(max_out_len):
                f = x.narrow(dim=1, start=time_idx, length=1)  # [B, 1, D]

                # Prepare t timestamp batch variables
                not_blank = True
                symbols_added = 0

                # Reset blank mask
                blank_mask.mul_(False)

                # Update blank mask with time mask
                # Batch: [B, T, D], but Bi may have seq len < max(seq_lens_in_batch)
                # Forcibly mask with "blank" tokens, for all sample where current time step T > seq_len
                blank_mask = time_idx >= out_len

                # Start inner loop
                while not_blank and (self.max_symbols is None or symbols_added < self.max_symbols):
                    # Batch prediction and joint network steps
                    # If very first prediction step, submit SOS tag (blank) to pred_step.
                    # This feeds a zero tensor as input to AbstractRNNTDecoder to prime the state
                    if time_idx == 0 and symbols_added == 0 and hidden is None:
                        g, hidden_prime = self._pred_step(self._SOS, hidden, batch_size=batchsize)
                    else:
                        # Set a dummy label for the blank value
                        # This value will be overwritten by "blank" again the last label update below
                        # This is done as vocabulary of prediction network does not contain "blank" token of RNNT
                        last_label_without_blank_mask = last_label >= self._blank_index
                        last_label_without_blank[last_label_without_blank_mask] = 0  # temp change of label
                        last_label_without_blank[~last_label_without_blank_mask] = last_label[
                            ~last_label_without_blank_mask
                        ]

                        # Perform batch step prediction of decoder, getting new states and scores ("g")
                        g, hidden_prime = self._pred_step(last_label_without_blank, hidden, batch_size=batchsize)

                    # Batched joint step - Output = [B, V + 1 + num-big-blanks]
                    # If preserving per-frame confidence, log_normalize must be true
                    logp = self._joint_step(f, g, log_normalize=True if self.preserve_frame_confidence else None)[
                        :, 0, 0, :
                    ]

                    if logp.dtype != torch.float32:
                        logp = logp.float()

                    # Get index k, of max prob for batch
                    v, k = logp.max(1)
                    del g

                    # Update blank mask with current predicted blanks
                    # This is accumulating blanks over all time steps T and all target steps min(max_symbols, U)
                    k_is_blank = k == self._blank_index
                    blank_mask.bitwise_or_(k_is_blank)

                    # If preserving alignments, check if sequence length of sample has been reached
                    # before adding alignment
                    if self.preserve_alignments:
                        # Insert logprobs into last timestep per sample
                        logp_vals = logp.to('cpu')
                        logp_ids = logp_vals.max(1)[1]
                        for batch_idx in range(batchsize):
                            if time_idx < out_len[batch_idx]:
                                hypotheses[batch_idx].alignments[-1].append(
                                    (logp_vals[batch_idx], logp_ids[batch_idx])
                                )
                        del logp_vals

                    # If preserving per-frame confidence, check if sequence length of sample has been reached
                    # before adding confidence scores
                    if self.preserve_frame_confidence:
                        # Insert probabilities into last timestep per sample
                        confidence = self._get_confidence(logp)
                        for batch_idx in range(batchsize):
                            if time_idx < out_len[batch_idx]:
                                hypotheses[batch_idx].frame_confidence[-1].append(confidence[batch_idx])
                    del logp

                    # If all samples predict / have predicted prior blanks, exit loop early
                    # This is equivalent to if single sample predicted k
                    if blank_mask.all():
                        not_blank = False
                    else:
                        # Collect batch indices where blanks occurred now/past
                        blank_indices = (blank_mask == 1).nonzero(as_tuple=False)

                        # Recover prior state for all samples which predicted blank now/past
                        if hidden is not None:
                            # LSTM has 2 states
                            hidden_prime = self.decoder.batch_copy_states(hidden_prime, hidden, blank_indices)

                        elif len(blank_indices) > 0 and hidden is None:
                            # Reset state if there were some blank and other non-blank predictions in batch
                            # Original state is filled with zeros so we just multiply
                            # LSTM has 2 states
                            hidden_prime = self.decoder.batch_copy_states(hidden_prime, None, blank_indices, value=0.0)

                        # Recover prior predicted label for all samples which predicted blank now/past
                        k[blank_indices] = last_label[blank_indices, 0]

                        # Update new label and hidden state for next iteration
                        last_label = k.view(-1, 1)
                        hidden = hidden_prime

                        # Update predicted labels, accounting for time mask
                        # If blank was predicted even once, now or in the past,
                        # Force the current predicted label to also be blank
                        # This ensures that blanks propogate across all timesteps
                        # once they have occured (normally stopping condition of sample level loop).
                        for kidx, ki in enumerate(k):
                            if blank_mask[kidx] == 0:
                                hypotheses[kidx].y_sequence.append(ki)
                                hypotheses[kidx].timestep.append(time_idx)
                                hypotheses[kidx].score += float(v[kidx])

                    symbols_added += 1

                # If preserving alignments, convert the current Uj alignments into a torch.Tensor
                # Then preserve U at current timestep Ti
                # Finally, forward the timestep history to Ti+1 for that sample
                # All of this should only be done iff the current time index <= sample-level AM length.
                # Otherwise ignore and move to next sample / next timestep.
                if self.preserve_alignments:

                    # convert Ti-th logits into a torch array
                    for batch_idx in range(batchsize):

                        # this checks if current timestep <= sample-level AM length
                        # If current timestep > sample-level AM length, no alignments will be added
                        # Therefore the list of Uj alignments is empty here.
                        if len(hypotheses[batch_idx].alignments[-1]) > 0:
                            hypotheses[batch_idx].alignments.append([])  # blank buffer for next timestep

                # Do the same if preserving per-frame confidence
                if self.preserve_frame_confidence:

                    for batch_idx in range(batchsize):
                        if len(hypotheses[batch_idx].frame_confidence[-1]) > 0:
                            hypotheses[batch_idx].frame_confidence.append([])  # blank buffer for next timestep

        # Remove trailing empty list of alignments at T_{am-len} x Uj
        if self.preserve_alignments:
            for batch_idx in range(batchsize):
                if len(hypotheses[batch_idx].alignments[-1]) == 0:
                    del hypotheses[batch_idx].alignments[-1]

        # Remove trailing empty list of confidence scores at T_{am-len} x Uj
        if self.preserve_frame_confidence:
            for batch_idx in range(batchsize):
                if len(hypotheses[batch_idx].frame_confidence[-1]) == 0:
                    del hypotheses[batch_idx].frame_confidence[-1]

        # Preserve states
        for batch_idx in range(batchsize):
            hypotheses[batch_idx].dec_state = self.decoder.batch_select_state(hidden, batch_idx)

        return hypotheses


@dataclass
class GreedyRNNTInferConfig:
    max_symbols_per_step: Optional[int] = 10
    preserve_alignments: bool = False
    preserve_frame_confidence: bool = False
    confidence_method_cfg: Optional[ConfidenceMethodConfig] = field(default_factory=lambda: ConfidenceMethodConfig())
    allow_jit: bool = True

    def __post_init__(self):
        # OmegaConf.structured ensures that post_init check is always executed
        self.confidence_method_cfg = OmegaConf.structured(
            self.confidence_method_cfg
            if isinstance(self.confidence_method_cfg, ConfidenceMethodConfig)
            else ConfidenceMethodConfig(**self.confidence_method_cfg)
        )


@dataclass
class GreedyBatchedRNNTInferConfig:
    max_symbols_per_step: Optional[int] = 10
    preserve_alignments: bool = False
    preserve_frame_confidence: bool = False
    confidence_method_cfg: Optional[ConfidenceMethodConfig] = field(default_factory=lambda: ConfidenceMethodConfig())
    loop_labels: bool = False
    allow_jit: bool = True

    def __post_init__(self):
        # OmegaConf.structured ensures that post_init check is always executed
        self.confidence_method_cfg = OmegaConf.structured(
            self.confidence_method_cfg
            if isinstance(self.confidence_method_cfg, ConfidenceMethodConfig)
            else ConfidenceMethodConfig(**self.confidence_method_cfg)
        )


class GreedyTDTInfer(_GreedyRNNTInfer):
    """A greedy TDT decoder.

    Sequence level greedy decoding, performed auto-regressively.

    Args:
        decoder_model: rnnt_utils.AbstractRNNTDecoder implementation.
        joint_model: rnnt_utils.AbstractRNNTJoint implementation.
        blank_index: int index of the blank token. Must be len(vocabulary) for TDT models.
        durations: a list containing durations for TDT.
        max_symbols_per_step: Optional int. The maximum number of symbols that can be added
            to a sequence in a single time step; if set to None then there is
            no limit.
        preserve_alignments: Bool flag which preserves the history of alignments generated during
            greedy decoding (sample / batched). When set to true, the Hypothesis will contain
            the non-null value for `alignments` in it. Here, `alignments` is a List of List of
            Tuple(Tensor (of length V + 1 + num-big-blanks), Tensor(scalar, label after argmax)).
            The length of the list corresponds to the Acoustic Length (T).
            Each value in the list (Ti) is a torch.Tensor (U), representing 1 or more targets from a vocabulary.
            U is the number of target tokens for the current timestep Ti.
        preserve_frame_confidence: Bool flag which preserves the history of per-frame confidence scores generated
            during greedy decoding (sample / batched). When set to true, the Hypothesis will contain
            the non-null value for `frame_confidence` in it. Here, `frame_confidence` is a List of List of floats.
            The length of the list corresponds to the Acoustic Length (T).
            Each value in the list (Ti) is a torch.Tensor (U), representing 1 or more confidence scores.
            U is the number of target tokens for the current timestep Ti.
        confidence_method_cfg: A dict-like object which contains the method name and settings to compute per-frame
            confidence scores.

            name: The method name (str).
                Supported values:
                    - 'max_prob' for using the maximum token probability as a confidence.
                    - 'entropy' for using a normalized entropy of a log-likelihood vector.

            entropy_type: Which type of entropy to use (str). Used if confidence_method_cfg.name is set to `entropy`.
                Supported values:
                    - 'gibbs' for the (standard) Gibbs entropy. If the alpha (α) is provided,
                        the formula is the following: H_α = -sum_i((p^α_i)*log(p^α_i)).
                        Note that for this entropy, the alpha should comply the following inequality:
                        (log(V)+2-sqrt(log^2(V)+4))/(2*log(V)) <= α <= (1+log(V-1))/log(V-1)
                        where V is the model vocabulary size.
                    - 'tsallis' for the Tsallis entropy with the Boltzmann constant one.
                        Tsallis entropy formula is the following: H_α = 1/(α-1)*(1-sum_i(p^α_i)),
                        where α is a parameter. When α == 1, it works like the Gibbs entropy.
                        More: https://en.wikipedia.org/wiki/Tsallis_entropy
                    - 'renyi' for the Rényi entropy.
                        Rényi entropy formula is the following: H_α = 1/(1-α)*log_2(sum_i(p^α_i)),
                        where α is a parameter. When α == 1, it works like the Gibbs entropy.
                        More: https://en.wikipedia.org/wiki/R%C3%A9nyi_entropy

            alpha: Power scale for logsoftmax (α for entropies). Here we restrict it to be > 0.
                When the alpha equals one, scaling is not applied to 'max_prob',
                and any entropy type behaves like the Shannon entropy: H = -sum_i(p_i*log(p_i))

            entropy_norm: A mapping of the entropy value to the interval [0,1].
                Supported values:
                    - 'lin' for using the linear mapping.
                    - 'exp' for using exponential mapping with linear shift.
    """

    def __init__(
        self,
        decoder_model: rnnt_abstract.AbstractRNNTDecoder,
        joint_model: rnnt_abstract.AbstractRNNTJoint,
        blank_index: int,
        durations: list,
        max_symbols_per_step: Optional[int] = None,
        preserve_alignments: bool = False,
        preserve_frame_confidence: bool = False,
        confidence_method_cfg: Optional[DictConfig] = None,
        allow_jit: bool = True,
    ):
        super().__init__(
            decoder_model=decoder_model,
            joint_model=joint_model,
            blank_index=blank_index,
            max_symbols_per_step=max_symbols_per_step,
            preserve_alignments=preserve_alignments,
            preserve_frame_confidence=preserve_frame_confidence,
            confidence_method_cfg=confidence_method_cfg,
            allow_jit=allow_jit,
        )
        self.durations = durations

    @typecheck()
    def forward(
        self,
        encoder_output: torch.Tensor,
        encoded_lengths: torch.Tensor,
        partial_hypotheses: Optional[List[rnnt_utils.Hypothesis]] = None,
    ):
        """Returns a list of hypotheses given an input batch of the encoder hidden embedding.
        Output token is generated auto-regressively.
        Args:
            encoder_output: A tensor of size (batch, features, timesteps).
            encoded_lengths: list of int representing the length of each sequence
                output sequence.
        Returns:
            packed list containing batch number of sentences (Hypotheses).
        """
        # Preserve decoder and joint training state
        decoder_training_state = self.decoder.training
        joint_training_state = self.joint.training

        with torch.inference_mode():
            # Apply optional preprocessing
            encoder_output = encoder_output.transpose(1, 2)  # (B, T, D)

            self.decoder.eval()
            self.joint.eval()

            hypotheses = []
            # Process each sequence independently
            with self.decoder.as_frozen(), self.joint.as_frozen():
                for batch_idx in range(encoder_output.size(0)):
                    inseq = encoder_output[batch_idx, :, :].unsqueeze(1)  # [T, 1, D]
                    logitlen = encoded_lengths[batch_idx]

                    partial_hypothesis = partial_hypotheses[batch_idx] if partial_hypotheses is not None else None
                    hypothesis = self._greedy_decode(inseq, logitlen, partial_hypotheses=partial_hypothesis)
                    hypotheses.append(hypothesis)

            # Pack results into Hypotheses
            packed_result = pack_hypotheses(hypotheses, encoded_lengths)

        self.decoder.train(decoder_training_state)
        self.joint.train(joint_training_state)

        return (packed_result,)

    @torch.no_grad()
    def _greedy_decode(
        self, x: torch.Tensor, out_len: torch.Tensor, partial_hypotheses: Optional[rnnt_utils.Hypothesis] = None
    ):
        # x: [T, 1, D]
        # out_len: [seq_len]

        # Initialize blank state and empty label set in Hypothesis
        hypothesis = rnnt_utils.Hypothesis(score=0.0, y_sequence=[], dec_state=None, timestep=[], last_token=None)

        if partial_hypotheses is not None:
            hypothesis.last_token = partial_hypotheses.last_token
            hypothesis.y_sequence = (
                partial_hypotheses.y_sequence.cpu().tolist()
                if isinstance(partial_hypotheses.y_sequence, torch.Tensor)
                else partial_hypotheses.y_sequence
            )
            if partial_hypotheses.dec_state is not None:
                hypothesis.dec_state = self.decoder.batch_concat_states([partial_hypotheses.dec_state])
                hypothesis.dec_state = _states_to_device(hypothesis.dec_state, x.device)

        if self.preserve_alignments:
            # Alignments is a 2-dimensional dangling list representing T x U
            hypothesis.alignments = [[]]

        if self.preserve_frame_confidence:
            hypothesis.frame_confidence = [[]]

        time_idx = 0
        while time_idx < out_len:
            # Extract encoder embedding at timestep t
            # f = x[time_idx, :, :].unsqueeze(0)  # [1, 1, D]
            f = x.narrow(dim=0, start=time_idx, length=1)

            # Setup exit flags and counter
            not_blank = True
            symbols_added = 0

            need_loop = True
            # While blank is not predicted, or we dont run out of max symbols per timestep
            while need_loop and (self.max_symbols is None or symbols_added < self.max_symbols):
                # In the first timestep, we initialize the network with RNNT Blank
                # In later timesteps, we provide previous predicted label as input.
                if hypothesis.last_token is None and hypothesis.dec_state is None:
                    last_label = self._SOS
                else:
                    last_label = label_collate([[hypothesis.last_token]])

                # Perform prediction network and joint network steps.
                g, hidden_prime = self._pred_step(last_label, hypothesis.dec_state)
                # If preserving per-frame confidence, log_normalize must be true
                logits = self._joint_step(f, g, log_normalize=False)
                logp = logits[0, 0, 0, : -len(self.durations)]
                if self.preserve_frame_confidence:
                    logp = torch.log_softmax(logp, -1)

                duration_logp = torch.log_softmax(logits[0, 0, 0, -len(self.durations) :], dim=-1)
                del g

                # torch.max(0) op doesnt exist for FP 16.
                if logp.dtype != torch.float32:
                    logp = logp.float()

                # get index k, of max prob
                v, k = logp.max(0)
                k = k.item()  # K is the label at timestep t_s in inner loop, s >= 0.

                d_v, d_k = duration_logp.max(0)
                d_k = d_k.item()

                skip = self.durations[d_k]

                if self.preserve_alignments:
                    # insert logprobs into last timestep
                    hypothesis.alignments[-1].append((logp.to('cpu'), torch.tensor(k, dtype=torch.int32)))

                if self.preserve_frame_confidence:
                    # insert confidence into last timestep
                    hypothesis.frame_confidence[-1].append(self._get_confidence(logp))

                del logp

                # If blank token is predicted, exit inner loop, move onto next timestep t
                if k == self._blank_index:
                    not_blank = False
                else:
                    # Append token to label set, update RNN state.
                    hypothesis.y_sequence.append(k)
                    hypothesis.score += float(v)
                    hypothesis.timestep.append(time_idx)
                    hypothesis.dec_state = hidden_prime
                    hypothesis.last_token = k

                # Increment token counter.
                symbols_added += 1
                time_idx += skip
                need_loop = skip == 0

            # this rarely happens, but we manually increment the `skip` number
            # if blank is emitted and duration=0 is predicted. This prevents possible
            # infinite loops.
            if skip == 0:
                skip = 1

            if self.preserve_alignments:
                # convert Ti-th logits into a torch array
                hypothesis.alignments.append([])  # blank buffer for next timestep

            if self.preserve_frame_confidence:
                hypothesis.frame_confidence.append([])  # blank buffer for next timestep

            if symbols_added == self.max_symbols:
                time_idx += 1

        # Remove trailing empty list of Alignments
        if self.preserve_alignments:
            if len(hypothesis.alignments[-1]) == 0:
                del hypothesis.alignments[-1]

        # Remove trailing empty list of per-frame confidence
        if self.preserve_frame_confidence:
            if len(hypothesis.frame_confidence[-1]) == 0:
                del hypothesis.frame_confidence[-1]

        # Unpack the hidden states
        hypothesis.dec_state = self.decoder.batch_select_state(hypothesis.dec_state, 0)

        return hypothesis


class GreedyBatchedTDTInfer(_GreedyRNNTInfer):
    """A batch level greedy TDT decoder.
    Batch level greedy decoding, performed auto-regressively.
    Args:
        decoder_model: rnnt_utils.AbstractRNNTDecoder implementation.
        joint_model: rnnt_utils.AbstractRNNTJoint implementation.
        blank_index: int index of the blank token. Must be len(vocabulary) for TDT models.
        durations: a list containing durations.
        max_symbols_per_step: Optional int. The maximum number of symbols that can be added
            to a sequence in a single time step; if set to None then there is
            no limit.
        preserve_alignments: Bool flag which preserves the history of alignments generated during
            greedy decoding (sample / batched). When set to true, the Hypothesis will contain
            the non-null value for `alignments` in it. Here, `alignments` is a List of List of
            Tuple(Tensor (of length V + 1 + num-big-blanks), Tensor(scalar, label after argmax)).
            The length of the list corresponds to the Acoustic Length (T).
            Each value in the list (Ti) is a torch.Tensor (U), representing 1 or more targets from a vocabulary.
            U is the number of target tokens for the current timestep Ti.
        preserve_frame_confidence: Bool flag which preserves the history of per-frame confidence scores generated
            during greedy decoding (sample / batched). When set to true, the Hypothesis will contain
            the non-null value for `frame_confidence` in it. Here, `frame_confidence` is a List of List of floats.
            The length of the list corresponds to the Acoustic Length (T).
            Each value in the list (Ti) is a torch.Tensor (U), representing 1 or more confidence scores.
            U is the number of target tokens for the current timestep Ti.
        confidence_method_cfg: A dict-like object which contains the method name and settings to compute per-frame
            confidence scores.

            name: The method name (str).
                Supported values:
                    - 'max_prob' for using the maximum token probability as a confidence.
                    - 'entropy' for using a normalized entropy of a log-likelihood vector.

            entropy_type: Which type of entropy to use (str). Used if confidence_method_cfg.name is set to `entropy`.
                Supported values:
                    - 'gibbs' for the (standard) Gibbs entropy. If the alpha (α) is provided,
                        the formula is the following: H_α = -sum_i((p^α_i)*log(p^α_i)).
                        Note that for this entropy, the alpha should comply the following inequality:
                        (log(V)+2-sqrt(log^2(V)+4))/(2*log(V)) <= α <= (1+log(V-1))/log(V-1)
                        where V is the model vocabulary size.
                    - 'tsallis' for the Tsallis entropy with the Boltzmann constant one.
                        Tsallis entropy formula is the following: H_α = 1/(α-1)*(1-sum_i(p^α_i)),
                        where α is a parameter. When α == 1, it works like the Gibbs entropy.
                        More: https://en.wikipedia.org/wiki/Tsallis_entropy
                    - 'renyi' for the Rényi entropy.
                        Rényi entropy formula is the following: H_α = 1/(1-α)*log_2(sum_i(p^α_i)),
                        where α is a parameter. When α == 1, it works like the Gibbs entropy.
                        More: https://en.wikipedia.org/wiki/R%C3%A9nyi_entropy

            alpha: Power scale for logsoftmax (α for entropies). Here we restrict it to be > 0.
                When the alpha equals one, scaling is not applied to 'max_prob',
                and any entropy type behaves like the Shannon entropy: H = -sum_i(p_i*log(p_i))

            entropy_norm: A mapping of the entropy value to the interval [0,1].
                Supported values:
                    - 'lin' for using the linear mapping.
                    - 'exp' for using exponential mapping with linear shift.
    """

    def __init__(
        self,
        decoder_model: rnnt_abstract.AbstractRNNTDecoder,
        joint_model: rnnt_abstract.AbstractRNNTJoint,
        blank_index: int,
        durations: List[int],
        max_symbols_per_step: Optional[int] = None,
        preserve_alignments: bool = False,
        preserve_frame_confidence: bool = False,
        confidence_method_cfg: Optional[DictConfig] = None,
<<<<<<< HEAD
        allow_jit: bool = True,
=======
        loop_labels: bool = True,
>>>>>>> 85e55911
    ):
        super().__init__(
            decoder_model=decoder_model,
            joint_model=joint_model,
            blank_index=blank_index,
            max_symbols_per_step=max_symbols_per_step,
            preserve_alignments=preserve_alignments,
            preserve_frame_confidence=preserve_frame_confidence,
            confidence_method_cfg=confidence_method_cfg,
            allow_jit=allow_jit,
        )
        self.durations = durations

        # Depending on availability of `blank_as_pad` support
        # switch between more efficient batch decoding technique
        self._decoding_computer = None
        if self.decoder.blank_as_pad:
            if loop_labels:
                self._decoding_computer = GreedyBatchedTDTLoopLabelsComputer(
                    decoder=self.decoder,
                    joint=self.joint,
                    blank_index=self._blank_index,
                    durations=self.durations,
                    max_symbols_per_step=self.max_symbols,
                    preserve_alignments=preserve_alignments,
                    preserve_frame_confidence=preserve_frame_confidence,
                    confidence_method_cfg=confidence_method_cfg,
                )
                self._greedy_decode = self._greedy_decode_blank_as_pad_loop_labels
            else:
                self._greedy_decode = self._greedy_decode_blank_as_pad_loop_frames
        else:
            self._greedy_decode = self._greedy_decode_masked

    @typecheck()
    def forward(
        self,
        encoder_output: torch.Tensor,
        encoded_lengths: torch.Tensor,
        partial_hypotheses: Optional[List[rnnt_utils.Hypothesis]] = None,
    ):
        """Returns a list of hypotheses given an input batch of the encoder hidden embedding.
        Output token is generated auto-regressively.
        Args:
            encoder_output: A tensor of size (batch, features, timesteps).
            encoded_lengths: list of int representing the length of each sequence
                output sequence.
        Returns:
            packed list containing batch number of sentences (Hypotheses).
        """
        # Preserve decoder and joint training state
        decoder_training_state = self.decoder.training
        joint_training_state = self.joint.training

        with torch.inference_mode():
            # Apply optional preprocessing
            encoder_output = encoder_output.transpose(1, 2)  # (B, T, D)
            logitlen = encoded_lengths

            self.decoder.eval()
            self.joint.eval()

            with self.decoder.as_frozen(), self.joint.as_frozen():
                inseq = encoder_output  # [B, T, D]
                hypotheses = self._greedy_decode(
                    inseq, logitlen, device=inseq.device, partial_hypotheses=partial_hypotheses
                )

            # Pack the hypotheses results
            packed_result = pack_hypotheses(hypotheses, logitlen)

        self.decoder.train(decoder_training_state)
        self.joint.train(joint_training_state)

        return (packed_result,)

    def _greedy_decode_blank_as_pad_loop_frames(
        self,
        x: torch.Tensor,
        out_len: torch.Tensor,
        device: torch.device,
        partial_hypotheses: Optional[List[rnnt_utils.Hypothesis]] = None,
    ):
        if partial_hypotheses is not None:
            raise NotImplementedError("`partial_hypotheses` support is not supported")

        with torch.inference_mode():
            # x: [B, T, D]
            # out_len: [B]
            # device: torch.device

            # Initialize list of Hypothesis
            batchsize = x.shape[0]
            hypotheses = [
                rnnt_utils.Hypothesis(score=0.0, y_sequence=[], timestep=[], dec_state=None) for _ in range(batchsize)
            ]

            # Initialize Hidden state matrix (shared by entire batch)
            hidden = None

            # If alignments need to be preserved, register a danling list to hold the values
            if self.preserve_alignments:
                # alignments is a 3-dimensional dangling list representing B x T x U
                for hyp in hypotheses:
                    hyp.alignments = [[]]

            # If confidence scores need to be preserved, register a danling list to hold the values
            if self.preserve_frame_confidence:
                # frame_confidence is a 3-dimensional dangling list representing B x T x U
                for hyp in hypotheses:
                    hyp.frame_confidence = [[]]

            # Last Label buffer + Last Label without blank buffer
            # batch level equivalent of the last_label
            last_label = torch.full([batchsize, 1], fill_value=self._blank_index, dtype=torch.long, device=device)

            # Mask buffers
            blank_mask = torch.full([batchsize], fill_value=0, dtype=torch.bool, device=device)

            # Get max sequence length
            max_out_len = out_len.max()

            # skip means the number of frames the next decoding step should "jump" to. When skip == 1
            # it means the next decoding step will just use the next input frame.
            skip = 1
            for time_idx in range(max_out_len):
                if skip > 1:  # if skip > 1 at the current step, we decrement it and skip the current frame.
                    skip -= 1
                    continue
                f = x.narrow(dim=1, start=time_idx, length=1)  # [B, 1, D]

                # need_to_stay is a boolean indicates whether the next decoding step should remain in the same frame.
                need_to_stay = True
                symbols_added = 0

                # Reset blank mask
                blank_mask.mul_(False)

                # Update blank mask with time mask
                # Batch: [B, T, D], but Bi may have seq len < max(seq_lens_in_batch)
                # Forcibly mask with "blank" tokens, for all sample where current time step T > seq_len
                blank_mask = time_idx >= out_len

                # Start inner loop
                while need_to_stay and (self.max_symbols is None or symbols_added < self.max_symbols):
                    # Batch prediction and joint network steps
                    # If very first prediction step, submit SOS tag (blank) to pred_step.
                    # This feeds a zero tensor as input to AbstractRNNTDecoder to prime the state
                    if time_idx == 0 and symbols_added == 0 and hidden is None:
                        g, hidden_prime = self._pred_step(self._SOS, hidden, batch_size=batchsize)
                    else:
                        # Perform batch step prediction of decoder, getting new states and scores ("g")
                        g, hidden_prime = self._pred_step(last_label, hidden, batch_size=batchsize)

                    # Batched joint step - Output = [B, V + 1 + num-big-blanks]
                    # Note: log_normalize must not be True here since the joiner output is contanetation of both token logits and duration logits,
                    # and they need to be normalized independently.
                    joined = self._joint_step(f, g, log_normalize=None)
                    logp = joined[:, 0, 0, : -len(self.durations)]
                    duration_logp = joined[:, 0, 0, -len(self.durations) :]

                    if logp.dtype != torch.float32:
                        logp = logp.float()
                        duration_logp = duration_logp.float()

                    # get the max for both token and duration predictions.
                    v, k = logp.max(1)
                    dv, dk = duration_logp.max(1)

                    # here we set the skip value to be the minimum of all predicted durations, hense the "torch.min(dk)" call there.
                    # Please refer to Section 5.2 of our paper https://arxiv.org/pdf/2304.06795.pdf for explanation of this.
                    skip = self.durations[int(torch.min(dk))]

                    # this is a special case: if all batches emit blanks, we require that skip be at least 1
                    # so we don't loop forever at the current frame.
                    if blank_mask.all():
                        if skip == 0:
                            skip = 1

                    need_to_stay = skip == 0
                    del g

                    # Update blank mask with current predicted blanks
                    # This is accumulating blanks over all time steps T and all target steps min(max_symbols, U)
                    k_is_blank = k == self._blank_index
                    blank_mask.bitwise_or_(k_is_blank)

                    del k_is_blank
                    del logp, duration_logp

                    # If all samples predict / have predicted prior blanks, exit loop early
                    # This is equivalent to if single sample predicted k
                    if not blank_mask.all():
                        # Collect batch indices where blanks occurred now/past
                        blank_indices = (blank_mask == 1).nonzero(as_tuple=False)

                        # Recover prior state for all samples which predicted blank now/past
                        if hidden is not None:
                            hidden_prime = self.decoder.batch_copy_states(hidden_prime, hidden, blank_indices)

                        elif len(blank_indices) > 0 and hidden is None:
                            # Reset state if there were some blank and other non-blank predictions in batch
                            # Original state is filled with zeros so we just multiply
                            # LSTM has 2 states
                            hidden_prime = self.decoder.batch_copy_states(hidden_prime, None, blank_indices, value=0.0)

                        # Recover prior predicted label for all samples which predicted blank now/past
                        k[blank_indices] = last_label[blank_indices, 0]

                        # Update new label and hidden state for next iteration
                        last_label = k.clone().view(-1, 1)
                        hidden = hidden_prime

                        # Update predicted labels, accounting for time mask
                        # If blank was predicted even once, now or in the past,
                        # Force the current predicted label to also be blank
                        # This ensures that blanks propogate across all timesteps
                        # once they have occured (normally stopping condition of sample level loop).
                        for kidx, ki in enumerate(k):
                            if blank_mask[kidx] == 0:
                                hypotheses[kidx].y_sequence.append(ki)
                                hypotheses[kidx].timestep.append(time_idx)
                                hypotheses[kidx].score += float(v[kidx])

                        symbols_added += 1

            # Remove trailing empty list of alignments at T_{am-len} x Uj
            if self.preserve_alignments:
                for batch_idx in range(batchsize):
                    if len(hypotheses[batch_idx].alignments[-1]) == 0:
                        del hypotheses[batch_idx].alignments[-1]

            # Remove trailing empty list of confidence scores at T_{am-len} x Uj
            if self.preserve_frame_confidence:
                for batch_idx in range(batchsize):
                    if len(hypotheses[batch_idx].frame_confidence[-1]) == 0:
                        del hypotheses[batch_idx].frame_confidence[-1]

        # Preserve states
        for batch_idx in range(batchsize):
            hypotheses[batch_idx].dec_state = self.decoder.batch_select_state(hidden, batch_idx)

        return hypotheses

    def _greedy_decode_masked(
        self,
        x: torch.Tensor,
        out_len: torch.Tensor,
        device: torch.device,
        partial_hypotheses: Optional[List[rnnt_utils.Hypothesis]] = None,
    ):
        raise NotImplementedError("masked greedy-batched decode is not supported for TDT models.")

    @torch.inference_mode()
    def _greedy_decode_blank_as_pad_loop_labels(
        self,
        x: torch.Tensor,
        out_len: torch.Tensor,
        device: torch.device,
        partial_hypotheses: Optional[list[rnnt_utils.Hypothesis]] = None,
    ) -> list[rnnt_utils.Hypothesis]:
        """
        Optimized batched greedy decoding.
        The main idea: search for next labels for the whole batch (evaluating Joint)
        and thus always evaluate prediction network with maximum possible batch size
        """
        if partial_hypotheses is not None:
            raise NotImplementedError("`partial_hypotheses` support is not implemented")

        assert self._decoding_computer is not None

        batched_hyps, alignments, last_decoder_state = self._decoding_computer(x=x, out_len=out_len)
        hyps = rnnt_utils.batched_hyps_to_hypotheses(batched_hyps, alignments)
        for hyp, state in zip(hyps, self.decoder.batch_split_states(last_decoder_state)):
            hyp.dec_state = state
        return hyps<|MERGE_RESOLUTION|>--- conflicted
+++ resolved
@@ -34,12 +34,8 @@
 from omegaconf import DictConfig, OmegaConf
 
 from nemo.collections.asr.modules import rnnt_abstract
-<<<<<<< HEAD
-from nemo.collections.asr.parts.submodules.rnnt_greedy_computer import GreedyBatchedRNNTLoopLabelsComputer
-=======
 from nemo.collections.asr.parts.submodules.rnnt_loop_labels_computer import GreedyBatchedRNNTLoopLabelsComputer
 from nemo.collections.asr.parts.submodules.tdt_loop_labels_computer import GreedyBatchedTDTLoopLabelsComputer
->>>>>>> 85e55911
 from nemo.collections.asr.parts.utils import rnnt_utils
 from nemo.collections.asr.parts.utils.asr_confidence_utils import ConfidenceMethodConfig, ConfidenceMethodMixin
 from nemo.collections.common.parts.rnn import label_collate
@@ -651,16 +647,6 @@
                     preserve_frame_confidence=preserve_frame_confidence,
                     confidence_method_cfg=confidence_method_cfg,
                 )
-<<<<<<< HEAD
-                if self.allow_jit and not self.preserve_frame_confidence:
-                    # try:
-                    self._decoding_computer = torch.jit.script(self._decoding_computer)
-                    self._decoding_computer.eval()
-                    #     logging.info("Using greedy decoding with torch.jit.script")
-                    # except (OSError, RuntimeError):
-                    #     logging.warning("torch.jit.script failed to compile, using greedy decoding without jit")
-=======
->>>>>>> 85e55911
             else:
                 # previous algo: loop over frames
                 self._greedy_decode = self._greedy_decode_blank_as_pad_loop_frames
@@ -727,16 +713,7 @@
         if partial_hypotheses is not None:
             raise NotImplementedError("`partial_hypotheses` support is not implemented")
 
-<<<<<<< HEAD
-        assert self._decoding_computer is not None
-
-        self._decoding_computer.eval().to(x.device)
-        batched_hyps, alignments, last_decoder_state = self._decoding_computer.forward_const_batch_size(
-            x=x, out_len=out_len
-        )
-=======
         batched_hyps, alignments, last_decoder_state = self._decoding_computer(x=x, out_len=out_len)
->>>>>>> 85e55911
         hyps = rnnt_utils.batched_hyps_to_hypotheses(batched_hyps, alignments)
         for hyp, state in zip(hyps, self.decoder.batch_split_states(last_decoder_state)):
             hyp.dec_state = state
@@ -2687,11 +2664,8 @@
         preserve_alignments: bool = False,
         preserve_frame_confidence: bool = False,
         confidence_method_cfg: Optional[DictConfig] = None,
-<<<<<<< HEAD
+        loop_labels: bool = True,
         allow_jit: bool = True,
-=======
-        loop_labels: bool = True,
->>>>>>> 85e55911
     ):
         super().__init__(
             decoder_model=decoder_model,
