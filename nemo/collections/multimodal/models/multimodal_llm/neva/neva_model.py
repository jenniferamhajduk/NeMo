# Copyright (c) 2021, NVIDIA CORPORATION.  All rights reserved.
#
# Licensed under the Apache License, Version 2.0 (the "License");
# you may not use this file except in compliance with the License.
# You may obtain a copy of the License at
#
#     http://www.apache.org/licenses/LICENSE-2.0
#
# Unless required by applicable law or agreed to in writing, software
# distributed under the License is distributed on an "AS IS" BASIS,
# WITHOUT WARRANTIES OR CONDITIONS OF ANY KIND, either express or implied.
# See the License for the specific language governing permissions and
# limitations under the License.

import os
from functools import partial
from itertools import chain
from typing import Any, Optional

import torch
import torch.nn.functional as F
from einops import rearrange, repeat
from omegaconf.dictconfig import DictConfig
from pytorch_lightning.trainer.trainer import Trainer
from transformers import CLIPVisionModel

from nemo.collections.common.parts.utils import extend_instance
from nemo.collections.multimodal.data.neva.conversation import DEFAULT_IM_END_TOKEN, DEFAULT_IM_START_TOKEN
from nemo.collections.multimodal.data.neva.neva_dataset import (
    DataCollatorForSupervisedDataset,
    make_supervised_data_module,
)
from nemo.collections.multimodal.models.vision_language_foundation.clip.megatron_clip_models import (
    CLIPVisionTransformer,
    MegatronCLIPModel,
)
from nemo.collections.multimodal.parts.utils import load_nemo_model_weights
from nemo.collections.nlp.data.language_modeling.megatron.data_samplers import MegatronPretrainingSampler
from nemo.collections.nlp.models.language_modeling.megatron.gpt_model import GPTModel
from nemo.collections.nlp.models.language_modeling.megatron_gpt_model import MegatronGPTModel, get_specs
from nemo.collections.nlp.models.nlp_model import NLPModel
from nemo.collections.nlp.modules.common.megatron.adapters.parallel_adapters import (
    AdapterName,
    MultimodalProjectorAdapterConfig,
)
from nemo.collections.nlp.modules.common.megatron.utils import average_losses_across_data_parallel_group
from nemo.collections.nlp.modules.common.text_generation_utils import (
    generate,
    get_computeprob_response,
    get_default_length_params,
    get_default_sampling_params,
    megatron_neva_generate,
)
from nemo.collections.nlp.modules.common.transformer.text_generation import LengthParam, OutputType, SamplingParam
from nemo.collections.nlp.parts.mixins.multimodal_adapter_mixins import MultimodalAdapterModelMixin
from nemo.collections.nlp.parts.utils_funcs import get_last_rank
from nemo.collections.vision.data.megatron.data_samplers import MegatronVisionPretrainingRandomSampler
from nemo.core import adapter_mixins
from nemo.core.classes.common import PretrainedModelInfo
from nemo.utils import logging

try:
    import apex.transformer.pipeline_parallel.utils

    HAVE_APEX = True

except (ImportError, ModuleNotFoundError):

    HAVE_APEX = False

try:
    from megatron.core import InferenceParams, dist_checkpointing, parallel_state
    from megatron.core.models.gpt import GPTModel as MCoreGPTModel

    HAVE_MEGATRON_CORE = True

except (ImportError, ModuleNotFoundError):

    HAVE_MEGATRON_CORE = False


class FrozenCLIPVisionTransformer(CLIPVisionTransformer):
    """Frozen version of CLIPVisionTransformer"""

    def __init__(self, model_cfg, model_parallel_config, pre_process=True, post_process=True):
        super().__init__(
            model_cfg, model_parallel_config, pre_process=pre_process, post_process=post_process, skip_head=True,
        )
        self.frozen = False
        self.dtype = self.config.params_dtype

    def train(self, mode):
        if self.frozen:
            return self

        super().train(mode)
        return self

    def forward(self, input):
        assert self.training == False
        hidden_states = self.backbone(input)
        # Do not add header after backbone
        return hidden_states

    def freeze(self) -> None:
        for param in self.parameters():
            param.requires_grad = False

        self.eval()
        self.frozen = True


class NevaWordEmbeddingMixin(torch.nn.Module, adapter_mixins.AdapterModuleMixin):
    """
    A mixin class for integrating vision-based embeddings into language models.

    This class extends the functionality of a language model to include vision-based embeddings
    by integrating a vision encoder. It allows the language model to process media inputs
    alongside text inputs.
    """

    def init_vision(
        self,
        vision_encoder,
        media_start_id,
        media_end_id,
        vision_select_layer=-1,
        class_token_length=1,
        use_im_start_end=False,
    ):
        self.vision_encoder = vision_encoder
        self.from_hf = isinstance(vision_encoder, CLIPVisionModel)
        self.media_start_id = media_start_id
        self.media_end_id = media_end_id
        self.class_token_length = class_token_length
        self.use_im_start_end = use_im_start_end
        self.vision_select_layer = vision_select_layer
        self.media = None
        self.set_accepted_adapter_types([MultimodalProjectorAdapterConfig._target_])

    def set_media(self, media):
        self.media = media

    def forward(self, input_ids, **kwargs):
        media = self.media  # avoid change the signature of embedding forward function
        words_embeddings = super().forward(input_ids, **kwargs)

        return self.replace_media_embeddings(input_ids, words_embeddings, media)

    def encode_vision_x(self, vision_x: torch.Tensor):
        """
        Compute media tokens from vision input by passing it through vision encoder and conditioning language model.
        Args:
            vision_x (torch.Tensor): Vision input
                shape (B, T_img, F, C, H, W)
                Images in the same chunk are collated along T_img, and frames are collated along F
                Currently only F=1 is supported (single-frame videos)

        rearrange code based on https://github.com/dhansmair/flamingo-mini
        """

        assert vision_x.ndim == 6, "vision_x should be of shape (b, T_img, F, C, H, W)"
        b, T, F = vision_x.shape[:3]
        assert F == 1, "Only single frame supported"

        vision_x = rearrange(vision_x, "b T F c h w -> (b T F) c h w")
        vision_x = vision_x.to(self.vision_encoder.dtype)
        with torch.no_grad():
            if self.from_hf:
                vision_x = self.vision_encoder(vision_x, output_hidden_states=True)
                vision_x = vision_x.hidden_states[self.vision_select_layer]
            else:
                self.vision_encoder.backbone.transformer.return_select_layer = self.vision_select_layer
                vision_x = self.vision_encoder(vision_x)
        vision_x = rearrange(vision_x, "(b T F) v d -> b T F v d", b=b, T=T, F=F)
        vision_x = vision_x[:, :, :, self.class_token_length :]
        assert self.is_adapter_available(), "Cannot find multimodal vision adapter!"
        vision_connector = self.get_adapter_module(AdapterName.MULTIMODAL_PROJECTOR_ADAPTER)
        vision_x = vision_connector(vision_x)
        return vision_x

    def replace_media_embeddings(self, input_ids, inputs_embeds, media):
        if media is None:
            return inputs_embeds

        batch_size, sequence_length, hidden_size = inputs_embeds.shape

        # calculate media features without gradients
        media_features = self.encode_vision_x(media)  # b T F S(eq) H(idden)
        num_images_per_sample = media_features.size(1)
        num_patches = media_features.size(3)
        # flatten patches
        media_features = media_features.view(batch_size, -1, hidden_size)

        # create an indices matrix used in torch.scatter
        padded_media_indices = torch.ones(
            (batch_size, num_images_per_sample), dtype=torch.long, device=input_ids.device
        )
        padded_media_indices *= sequence_length
        for idx, input_id in enumerate(input_ids):
            media_end_positions = torch.where(input_id == self.media_end_id)[0]
            if self.use_im_start_end:
                # locate the first media token positions
                padded_media_indices[idx, : len(media_end_positions)] = media_end_positions - num_patches
                assert (
                    input_id[padded_media_indices[idx, : len(media_end_positions)] - 1] == self.media_start_id
                ).all()
            else:
                padded_media_indices[idx, : len(media_end_positions)] = media_end_positions - num_patches + 1
                assert (input_id[padded_media_indices[idx, : len(media_end_positions)]] == self.media_start_id).all()

        # use indices to create a span
        padded_media_indices = padded_media_indices.unsqueeze(-1) + torch.arange(
            num_patches, device=padded_media_indices.device
        ).repeat(*padded_media_indices.shape, 1)
        padded_media_indices = padded_media_indices.reshape(batch_size, -1)
        padded_media_indices = repeat(padded_media_indices, 'b s -> b s h', h=hidden_size)

        # concat placeholder
        updated_input_embeds = torch.cat(
            (inputs_embeds, torch.zeros((batch_size, num_patches, hidden_size), device=inputs_embeds.device)), dim=1
        )
        updated_input_embeds = updated_input_embeds.type(media_features.dtype)
        # scatter media_features
        updated_input_embeds.scatter_(1, padded_media_indices, media_features)

        # chop off placeholder
        updated_input_embeds = updated_input_embeds[:, :sequence_length]

        return updated_input_embeds


class NevaBaseModel:
    """
    Base class for a multimedia model integrating vision and language models.

    This class initializes and manages components for a multimodal model that combines vision and language models.
    It handles the integration of these models, loading weights, and freezing components based on configuration.
    """

    def __init__(
        self, mm_cfg, media_start_id, media_end_id, mcore_gpt, **kwargs,
    ):
        self.mm_cfg = mm_cfg
        self.media_start_id = media_start_id
        self.media_end_id = media_end_id
        self.mcore_gpt = mcore_gpt
        self.is_dist_ckpt = False
        if getattr(self, 'language_model', None) is not None:
            self.embedding = self.language_model.embedding

        if mm_cfg.llm.from_pretrained is not None:
            logging.info(f"Loading LLM weights from checkpoint {mm_cfg.llm.from_pretrained}")
            self.load_llm_weights(mm_cfg.llm.from_pretrained)
        if mm_cfg.llm.freeze:
            self.freeze_llm(mm_cfg)

        # Initialize vision encoder and freeze it
        if mm_cfg.vision_encoder.from_hf:
            vision_encoder = CLIPVisionModel.from_pretrained(
                mm_cfg.vision_encoder.from_pretrained, torch_dtype=torch.bfloat16,
            ).cuda()
            vision_encoder = vision_encoder.to(torch.bfloat16)
            if mm_cfg.vision_encoder.freeze:
                for param in vision_encoder.parameters():
                    param.requires_grad = False
                vision_encoder = vision_encoder.eval()
        else:
            vision_cfg = MegatronCLIPModel.restore_from(
                mm_cfg.vision_encoder.from_pretrained, return_config=True
            ).vision
            vision_encoder = FrozenCLIPVisionTransformer(vision_cfg, self.config)
            self.load_vision_encoder_weights(vision_encoder, mm_cfg.vision_encoder.from_pretrained)
            if mm_cfg.vision_encoder.freeze:
                vision_encoder.freeze()

        # Monkey patch embedding
        if kwargs.get("pre_process", True):
            extend_instance(self.embedding.word_embeddings, NevaWordEmbeddingMixin)
            self.embedding.word_embeddings.init_vision(
                vision_encoder,
                media_start_id,
                media_end_id,
                vision_select_layer=mm_cfg.vision_encoder.get("vision_select_layer", -2),
                class_token_length=mm_cfg.vision_encoder.get("class_token_length", 1),
                use_im_start_end=mm_cfg.get("use_im_start_end", False),
            )

    def freeze_llm(self, mm_cfg):
        raise NotImplementedError

    def _load_model_weights(self, nemo_path):
        """
        Shared method to load model weights from a given nemo_path.
        """
        sharded_state_dict = None
        if getattr(self, "sharded_state_dict", None) is not None:
            sharded_state_dict = self.sharded_state_dict(prefix="model.")
        state_dict, self.is_dist_ckpt = load_nemo_model_weights(nemo_path, sharded_state_dict)

        return state_dict

    def load_vision_encoder_weights(self, vision_encoder, nemo_path):
        state_dict = self._load_model_weights(nemo_path)

        new_state_dict = {}
        for k, v in state_dict.items():
            if k.startswith("model.vision_encoder."):
                new_k = k.replace("model.vision_encoder.", "")
                new_state_dict[new_k] = v

        missing, unexpected = vision_encoder.load_state_dict(new_state_dict, strict=False)
        print(f"Restored from {nemo_path} with {len(missing)} missing and {len(unexpected)} unexpected keys")
        if len(missing) > 0:
            print(f"Missing Keys: {missing}")
        if len(unexpected) > 0:
            print(f"Unexpected Keys: {unexpected}")

    def load_llm_weights(self, nemo_path):
        state_dict = self._load_model_weights(nemo_path)

        new_state_dict = {}
        if self.is_dist_ckpt or self.mcore_gpt:
            for k, v in state_dict.items():
                new_k = k
                if k.startswith("model."):
                    new_k = k.replace("model.", "", 1)
                new_state_dict[new_k] = v
            self.load_state_dict(new_state_dict, strict=False)
        else:
            if (
                'model.language_model.embedding.word_embeddings.weight' in state_dict
                and state_dict['model.language_model.embedding.word_embeddings.weight'].shape[0]
                < self.embedding.word_embeddings.num_embeddings_per_partition
            ):
                state_dict = self.pad_word_embeddings(state_dict)

            for k, v in state_dict.items():
                if k.startswith("model.language_model."):
                    new_k = k.replace("model.language_model.", "", 1)
                    module_key, param_key = new_k.split(".", 1)
                    if module_key not in new_state_dict:
                        new_state_dict[module_key] = {}
                    new_state_dict[module_key][param_key] = v
            self.language_model.load_state_dict(new_state_dict, strict=False)
        print(f"Restored LLM weights from {nemo_path}.")

    def pad_word_embeddings(self, state_dict):
        assert (
            self.embedding.word_embeddings.num_embeddings
            == self.embedding.word_embeddings.num_embeddings_per_partition
        ), "Word embedding doesn't match the word embedding shape from checkpoint!"

        pad_length = (
            self.embedding.word_embeddings.num_embeddings
            - state_dict['model.language_model.embedding.word_embeddings.weight'].shape[0]
        )
        state_dict['model.language_model.embedding.word_embeddings.weight'] = F.pad(
            state_dict['model.language_model.embedding.word_embeddings.weight'], (0, 0, 0, pad_length)
        )

        if 'model.language_model.output_layer.weight' in state_dict:
            assert (
                state_dict['model.language_model.embedding.word_embeddings.weight'].shape
                == state_dict['model.language_model.output_layer.weight'].shape
            )
            state_dict['model.language_model.output_layer.weight'] = F.pad(
                state_dict['model.language_model.output_layer.weight'], (0, 0, 0, pad_length)
            )
        return state_dict


class MCoreNevaModel(MCoreGPTModel, NevaBaseModel):
    """
    A specialized version of NevaBaseModel integrated with MCoreGPTModel (Megatron Core Version GPTModel).

    This class combines the functionalities of MCoreGPTModel and NevaBaseModel,
    providing capabilities specific to the MCore GPT architecture within the multimodal framework.
    """

    def __init__(
        self, mm_cfg, media_start_id, media_end_id, mcore_gpt, **kwargs,
    ):
        MCoreGPTModel.__init__(self, **kwargs)
        NevaBaseModel.__init__(self, mm_cfg, media_start_id, media_end_id, mcore_gpt, **kwargs)

    def freeze_llm(self, mm_cfg):
        for param in chain(self.embedding.parameters(), self.decoder.parameters(), self.output_layer.parameters(),):
            param.requires_grad = False
        self.embedding = self.embedding.eval()
        self.decoder = self.decoder.eval()
        self.output_layer = self.output_layer.eval()

    def forward(
        self, *args, **kwargs,
    ):
        media = kwargs.pop('media', None)
        self.embedding.word_embeddings.set_media(media)
        return MCoreGPTModel.forward(self, *args, **kwargs)


class NevaModel(GPTModel, NevaBaseModel):
    """
    A specialized version of NevaBaseModel integrated with the NeMo GPTModel.

    This class merges the functionalities of GPTModel with NevaBaseModel, catering to the standard GPT architecture
    within the multimodal framework.
    """

    def __init__(
        self, mm_cfg, media_start_id, media_end_id, mcore_gpt, **kwargs,
    ):
        GPTModel.__init__(self, **kwargs)
        NevaBaseModel.__init__(self, mm_cfg, media_start_id, media_end_id, mcore_gpt, **kwargs)

    def freeze_llm(self, mm_cfg):
        for param in self.language_model.parameters():
            param.requires_grad = False

    def forward(
        self, *args, **kwargs,
    ):
        media = kwargs.pop('media', None)
        self.embedding.word_embeddings.set_media(media)
        return GPTModel.forward(self, *args, **kwargs)


class MegatronNevaModel(MultimodalAdapterModelMixin, MegatronGPTModel):
    """
    Megatron Neva pretraining
    """

    def __init__(self, cfg: DictConfig, trainer: Trainer):
        super().__init__(cfg, trainer)
        self.init_neva_adapter()

    def init_neva_adapter(self):
        self.base_keys = self._get_all_keys()
        adapter_name = AdapterName.MULTIMODAL_PROJECTOR_ADAPTER
        adapter_cfg = MultimodalProjectorAdapterConfig(
            adapter_type=self.cfg.mm_cfg.get("mm_mlp_adapter_type", "linear"),
            in_features=self.cfg.mm_cfg.vision_encoder.hidden_size,
            out_features=self.cfg.hidden_size,
            bias=True,
        )
        for name, module in self.named_modules():
            self._check_and_add_adapter(
                name,
                module,
                adapter_name,
                adapter_cfg,
                autocast_dtype=self.autocast_dtype if self.megatron_amp_O2 else None,
            )
        self.adapter_keys = self._get_all_keys() - self.base_keys
        if self.megatron_amp_O2:
            self.adapter_keys = set(key.replace("model.module.", "model.", 1) for key in self.adapter_keys)

    def model_provider_func(self, pre_process, post_process):
        """Model depends on pipeline paralellism."""
        media_start_id = self.tokenizer.token_to_id(DEFAULT_IM_START_TOKEN)
        media_end_id = self.tokenizer.token_to_id(DEFAULT_IM_END_TOKEN)

        if self.mcore_gpt:
            if parallel_state.is_unitialized():

                def dummy():
                    return

                if self.trainer.strategy.launcher is not None:
                    self.trainer.strategy.launcher.launch(dummy, trainer=self.trainer)
                self.trainer.strategy.setup_environment()

            model = MCoreNevaModel(
                mm_cfg=self.cfg.mm_cfg,
                media_start_id=media_start_id,
                media_end_id=media_end_id,
                mcore_gpt=self.mcore_gpt,
                config=self.transformer_config,
                transformer_layer_spec=get_specs(self.spec_name),
                vocab_size=self.cfg.get('override_vocab_size', self.padded_vocab_size),
                max_sequence_length=self.cfg.get('encoder_seq_length', 512),
                pre_process=pre_process,
                post_process=post_process,
                parallel_output=True,
                share_embeddings_and_output_weights=self.cfg.get('share_embeddings_and_output_weights', True),
                position_embedding_type=self.cfg.get('position_embedding_type', 'learned_absolute'),
                rotary_percent=self.cfg.get('rotary_percentage', 1.0),
                seq_len_interpolation_factor=self.cfg.get('seq_len_interpolation_factor', None),
                rotary_base=self.cfg.get('rotary_base', 10000),
            )
        else:
            model = NevaModel(
                mm_cfg=self.cfg.mm_cfg,
                media_start_id=media_start_id,
                media_end_id=media_end_id,
                mcore_gpt=self.mcore_gpt,
                config=self.model_parallel_config,
                vocab_size=self.cfg.get('override_vocab_size', self.padded_vocab_size),
                hidden_size=self.cfg.hidden_size,
                max_position_embeddings=self.cfg.max_position_embeddings,
                num_layers=self.cfg.num_layers,
                num_attention_heads=self.cfg.num_attention_heads,
                apply_query_key_layer_scaling=self.cfg.get('apply_query_key_layer_scaling', True),
                kv_channels=self.cfg.get('kv_channels', None),
                ffn_hidden_size=self.cfg.ffn_hidden_size,
                num_tokentypes=0,
                parallel_output=True,
                pre_process=pre_process,
                post_process=post_process,
                init_method_std=self.cfg.get('init_method_std', 0.02),
                use_scaled_init_method=self.cfg.get('use_scaled_init_method', True),
                fp16_lm_cross_entropy=self.cfg.get('fp16_lm_cross_entropy', False),
                hidden_dropout=self.cfg.get('hidden_dropout', 0.1),
                attention_dropout=self.cfg.get('attention_dropout', 0.1),
                ffn_dropout=self.cfg.get('ffn_dropout', 0.0),
                precision=self.cfg.get('precision', 16),
                fp32_residual_connection=self.cfg.get('fp32_residual_connection', False),
                activations_checkpoint_granularity=self.cfg.get('activations_checkpoint_granularity', None),
                activations_checkpoint_method=self.cfg.get('activations_checkpoint_method', None),
                activations_checkpoint_num_layers=self.cfg.get('activations_checkpoint_num_layers', 1),
                activations_checkpoint_layers_per_pipeline=self.cfg.get(
                    'activations_checkpoint_layers_per_pipeline', None
                ),
                normalization=self.cfg.get('normalization', 'layernorm'),
                layernorm_epsilon=self.cfg.get('layernorm_epsilon', 1e-5),
                onnx_safe=self.cfg.get('onnx_safe', False),
                bias=self.cfg.get('bias', True),
                bias_activation_fusion=self.cfg.get('bias_activation_fusion', True),
                bias_dropout_add_fusion=self.cfg.get('bias_dropout_add_fusion', True),
                activation=self.cfg.get('activation', 'gelu'),
                headscale=self.cfg.get('headscale', False),
                transformer_block_type=self.cfg.get('transformer_block_type', 'pre_ln'),
                openai_gelu=self.cfg.get('openai_gelu', False),
                normalize_attention_scores=self.cfg.get('normalize_attention_scores', True),
                position_embedding_type=self.cfg.get('position_embedding_type', 'learned_absolute'),
                rotary_percentage=self.cfg.get('rotary_percentage', 1.0),
                share_embeddings_and_output_weights=self.cfg.get('share_embeddings_and_output_weights', True),
                attention_type=self.cfg.get('attention_type', 'multihead'),
                masked_softmax_fusion=self.cfg.get('masked_softmax_fusion', True),
                persist_layer_norm=self.cfg.get('persist_layer_norm', False),
                transformer_engine=self.cfg.get('transformer_engine', False),
                fp8=self.cfg.get('fp8', False),
                fp8_e4m3=self.cfg.get('fp8_e4m3', False),
                fp8_hybrid=self.cfg.get('fp8_hybrid', False),
                fp8_margin=self.cfg.get('fp8_margin', 0),
                fp8_interval=self.cfg.get('fp8_interval', 1),
                fp8_amax_history_len=self.cfg.get('fp8_amax_history_len', 1),
                fp8_amax_compute_algo=self.cfg.get('fp8_amax_compute_algo', 'most_recent'),
                reduce_amax=self.cfg.get('reduce_amax', True),
                use_emha=self.cfg.get('use_emha', False),
                ub_tp_comm_overlap=self.cfg.get('ub_tp_comm_overlap', False),
                use_flash_attention=self.cfg.get('use_flash_attention', False),
                megatron_legacy=self.cfg.get('megatron_legacy', False),
                seq_len_interpolation_factor=self.cfg.get('seq_len_interpolation_factor', None),
            )

        logging.info(
            f"Neva model initialized with {sum(p.numel() for p in model.parameters() if p.requires_grad)} trainable parameters"
        )

        return model

    def setup_optimizer_param_groups(self):
        """ModelPT override. Optimizer will get self._optimizer_param_groups"""
        if self.cfg.mm_cfg.llm.freeze:
            super().setup_optimizer_param_groups()
        else:
            MegatronGPTModel.setup_optimizer_param_groups(self)

        # filter out params doesn't have grad
        for param_group in self._optimizer_param_groups:
            params_with_grad = [param for param in param_group['params'] if param.requires_grad]
            param_group['params'] = params_with_grad

        # set projection matrix and lora to two param groups with different LR
        if self.use_peft:
            assert len(self._optimizer_param_groups) == 1
            assert len(self.adapter_keys) == len(self._optimizer_param_groups[0]['params'])
            # Mapping from parameter objects to their names
            param_to_name = {
                param: name
                for name, param in self.model.named_parameters()
                if name or name.replace("model.module.", "model.", "1") in self.adapter_keys
            }
            # Match the parameters and separate them into two groups
            group1_params, group2_params = [], []
            for param in self._optimizer_param_groups[0]['params']:
                param_name = param_to_name.get(param)
                if 'mm_projector' in param_name:
                    group2_params.append(param)
                else:
                    group1_params.append(param)

            base_lr = self._cfg.optim.get('lr')
            mm_projector_lr_ratio = 0.1  # hard-coded ratio
            # Create two new optimizer param groups
            self._optimizer_param_groups = [
                {'params': group1_params, 'lr': base_lr},
                {'params': group2_params, 'lr': base_lr * mm_projector_lr_ratio},
            ]

    def forward(self, tokens, text_position_ids, attention_mask, labels, media=None):
        forward_args = {
            'input_ids': tokens,
            'position_ids': text_position_ids,
            'attention_mask': attention_mask,
            'labels': labels,
            'media': media,
        }
        if not self.mcore_gpt:
            forward_args['checkpoint_activations_all_layers'] = None

        output_tensor = self.model(**forward_args)
        return output_tensor

<<<<<<< HEAD
    def fwd_bwd_step(self, dataloader_iter, batch_idx, forward_only, first_val_step=None):
        return MegatronGPTModel.fwd_bwd_step(self, dataloader_iter, batch_idx, forward_only, first_val_step)
=======
    def fwd_bwd_step(self, dataloader_iter, forward_only, first_val_step=None):
        return MegatronGPTModel.fwd_bwd_step(self, dataloader_iter, forward_only, first_val_step)
>>>>>>> c5738263

    def training_step(self, dataloader_iter):
        """
            We pass the dataloader iterator function to the micro-batch scheduler.
            The input batch to each micro-batch is fetched using the dataloader function
            in the micro-batch fwd function.
        """
        return MegatronGPTModel.training_step(self, dataloader_iter)

    def get_forward_output_and_loss_func(self, validation_step=False, tuning=False):
        def loss_func(output_tensor, loss_mask):
            loss_for_ub = self.loss_func(loss_mask, output_tensor)
            if validation_step and not self.cfg.data.get('validation_drop_last', True):
                raise NotImplementedError(f"`validation_drop_last=False` is not implemented in Neva!")
            else:
                reduced_loss = average_losses_across_data_parallel_group([loss_for_ub])
                return loss_for_ub, dict(avg=reduced_loss[0].unsqueeze(0))

        def fwd_output_and_loss_func(dataloader_iter, model, checkpoint_activations_all_layers=None):
            batch, _, _ = next(dataloader_iter)
            if parallel_state.get_pipeline_model_parallel_world_size() == 1:
                for k in batch.keys():
                    if self.get_attention_mask_from_fusion:
                        batch[k] = batch[k].cuda(non_blocking=True) if k not in ['attention_mask'] else None
                    else:
                        batch[k] = batch[k].cuda(non_blocking=True)
            else:
                if parallel_state.is_pipeline_first_stage():
                    # First pipeline stage needs tokens, position_ids, and attention_mask
                    for k in batch.keys():
                        if self.get_attention_mask_from_fusion:
                            batch[k] = (
                                batch[k].cuda(non_blocking=True) if k in ['tokens', 'position_ids', 'media'] else None
                            )
                        else:
                            batch[k] = (
                                batch[k].cuda(non_blocking=True)
                                if k in ['tokens', 'position_ids', 'attention_mask', 'media']
                                else None
                            )
                elif parallel_state.is_pipeline_last_stage():
                    # Last pipeline stage needs the labels, loss_mask, and attention_mask
                    for k in batch.keys():
                        if self.get_attention_mask_from_fusion:
                            batch[k] = batch[k].cuda(non_blocking=True) if k in ['labels', 'loss_mask'] else None
                        else:
                            batch[k] = (
                                batch[k].cuda(non_blocking=True)
                                if k in ['labels', 'loss_mask', 'attention_mask']
                                else None
                            )
                else:
                    # Intermediate pipeline stage doesn't need any inputs
                    batch = {k: None for k in ['tokens', 'position_ids', 'attention_mask', 'labels', 'media']}

            forward_args = {
                'input_ids': batch['tokens'],
                'position_ids': batch['position_ids'],
                'attention_mask': batch['attention_mask'],
                'labels': batch['labels'],
                'media': batch.get('media', None),
            }
            if not self.mcore_gpt:
                if self.use_loss_mask:
                    forward_args['loss_mask'] = batch['loss_mask']
                forward_args['checkpoint_activations_all_layers'] = checkpoint_activations_all_layers

            output_tensor = model(**forward_args)

            return output_tensor, partial(loss_func, loss_mask=batch['loss_mask'])

        return fwd_output_and_loss_func

    def get_forward_output_only_func(self):
        def fwd_output_only_func(dataloader_iter, model):
            batch, _, _ = next(dataloader_iter)
            extra_arg = {}
            (
                tokens,
                attention_mask,
                position_ids,
                media,
                set_inference_key_value_memory,
                inference_max_sequence_len,
            ) = batch
            tokens = tokens.cuda()
            attention_mask = attention_mask.cuda()
            position_ids = position_ids.cuda()
            attention_mask = attention_mask[0:1]
            if media is not None:
                media = media.cuda()
            labels = None
            if self.mcore_gpt:
                # if first step, then clear KV cache, otherwise reuse inference_paarms
                if set_inference_key_value_memory[0].item():
                    self.inference_params = InferenceParams(
                        max_batch_size=tokens.size(0), max_sequence_length=inference_max_sequence_len[0].item()
                    )
                extra_arg['inference_params'] = self.inference_params
            else:
                extra_arg['set_inference_key_value_memory'] = set_inference_key_value_memory[0].item()
                extra_arg['inference_max_sequence_len'] = inference_max_sequence_len[0].item()

            forward_args = {
                'input_ids': tokens,
                'position_ids': position_ids,
                'attention_mask': attention_mask,
                'labels': labels,
                'media': media,
            }
            if not self.mcore_gpt:
                forward_args['checkpoint_activations_all_layers'] = None
            output_tensor = model(**forward_args, **extra_arg)

            # Advance inference sequence offset.
            if self.inference_params:
                # if last stage, then (final) output is [b, s, h], otherwise it's [s, b, h]
                if parallel_state.is_pipeline_last_stage():
                    self.inference_params.sequence_len_offset += output_tensor.size(1)
                else:
                    self.inference_params.sequence_len_offset += output_tensor.size(0)

            def id_func(output_tensor):
                return output_tensor, {'logits': output_tensor}

            return output_tensor, id_func

        return fwd_output_only_func

    def validation_step(self, dataloader_iter):
        return MegatronGPTModel.validation_step(self, dataloader_iter)

    def on_validation_epoch_end(self):
        if not self.validation_step_outputs:
            return

        if parallel_state.is_pipeline_last_stage():
            # only the last pipeline parallel stages return loss with their batch size
            if self.cfg.data.get('validation_drop_last', True):
                averaged_loss = torch.stack(self.validation_step_outputs).mean()
            else:
                # Compute the avg loss by total_loss across all samples / total number of samples
                # total_loss_and_total_samples = torch.vstack(outputs).sum(axis=0)
                # avg_loss = total_loss_and_total_samples[0] / total_loss_and_total_samples[1]
                # averaged_loss = avg_loss.type(torch.float32).cuda()
                raise NotImplementedError("`validation_drop_last=False` is not supported!")
        else:
            averaged_loss = torch.tensor(0.0, dtype=torch.float32).cuda()

        # we can only log on one rank if it is rank zero so we broadcast from last rank
        torch.distributed.broadcast(averaged_loss, get_last_rank())
        self.log('val_loss', averaged_loss, prog_bar=True, rank_zero_only=True, batch_size=1)
        self.validation_step_outputs.clear()  # free memory

        return averaged_loss

    def on_validation_epoch_start(self):
        pass

    def test_step(self, batch, batch_idx):
        return self.validation_step(batch)

    def test_epoch_end(self, outputs):
        averaged_loss = average_losses_across_data_parallel_group(outputs)
        logging.info(f'test_loss: {averaged_loss[0]}')

    def loss_func(self, loss_mask, output_tensor):
        losses = output_tensor.float()
        loss_mask = loss_mask.view(-1).float()
        # TODO: add nemo version here
        loss = torch.sum(losses.view(-1) * loss_mask) / loss_mask.sum()  # sequence level nll
        return loss

    def setup(self, stage=None):
        """ PTL hook that is executed after DDP spawns.
            We setup datasets here as megatron datasets require DDP to instantiate.
            See https://pytorch-lightning.readthedocs.io/en/latest/common/lightning_module.html#setup for more information.
        Args:
            stage (str, optional): Can be 'fit', 'validate', 'test' or 'predict'. Defaults to None.
        """
        num_parameters_on_device, total_num_parameters = self._get_total_params_across_model_parallel_groups_gpt_bert(
            self.model
        )

        logging.info(
            f'Pipeline model parallel rank: {parallel_state.get_pipeline_model_parallel_rank()}, '
            f'Tensor model parallel rank: {parallel_state.get_tensor_model_parallel_rank()}, '
            f'Number of model parameters on device: {num_parameters_on_device:.2e}. '
            f'Total number of model parameters: {total_num_parameters:.2e}.'
        )

        resume_checkpoint_path = self.trainer.ckpt_path
        if resume_checkpoint_path:
            init_consumed_samples = self._extract_consumed_samples_from_ckpt(resume_checkpoint_path)
        else:
            init_consumed_samples = 0
        self.init_consumed_samples = init_consumed_samples
        self.init_global_step = self.trainer.global_step

        rampup_batch_size = self.cfg.get('rampup_batch_size', None)
        if rampup_batch_size:
            start_batch_size = rampup_batch_size[0]
            batch_size_increment = rampup_batch_size[1]
            total_gpus_number = self.trainer.num_devices * self.trainer.num_nodes

            assert start_batch_size % (total_gpus_number) == 0, (
                'expected'
                ' start batch size ({}) to be divisible by total number of GPUs'
                ' ({})'.format(start_batch_size, total_gpus_number)
            )

            micro_batch_size = self.cfg.get('micro_batch_size', 1)
            tensor_model_parallel_size = self.cfg.get('tensor_model_parallel_size', 1)
            pipeline_model_parallel_size = self.cfg.get('pipeline_model_parallel_size', 1)
            total_data_parallel_size = total_gpus_number // (tensor_model_parallel_size * pipeline_model_parallel_size)

            assert batch_size_increment % (micro_batch_size * total_data_parallel_size) == 0, (
                'expected'
                ' batch size increment ({}) to be divisible by micro_batch_size ({}) times total data parallel size'
                ' ({})'.format(batch_size_increment, micro_batch_size, total_data_parallel_size)
            )

        if stage == 'predict':
            return
        else:
            # TODO: consider adding a ModelPT guard to check if model is being restored.
            # allowing restored models to optionally setup datasets
            self.build_train_valid_test_datasets()
            self.setup_training_data(self.cfg.data)
            self.setup_validation_data(self.cfg.data)
            self.setup_test_data(self.cfg.data)

        # when using pipeline model parallel the final stage need to initialize word embeddings
        if parallel_state.get_pipeline_model_parallel_world_size() > 1:
            if isinstance(self.model, list):
                for i, module in enumerate(self.model):
                    parallel_state.set_virtual_pipeline_model_parallel_rank(i)
                    if self.cfg.get('share_embeddings_and_output_weights', True):
                        module.sync_initial_word_embeddings()
                parallel_state.set_virtual_pipeline_model_parallel_rank(0)
            else:
                if self.cfg.get('share_embeddings_and_output_weights', True):
                    self.model.sync_initial_word_embeddings()

        if self.cfg.get('transformer_engine', False):
            self.setup_transformer_engine_tp_groups()

    def build_train_valid_test_datasets(self):
        logging.info('Building Neva datasets.')
        ds_dict = make_supervised_data_module(tokenizer=self.tokenizer, model_cfg=self.cfg,)
        self._train_ds = ds_dict["train_dataset"]
        self._validation_ds = ds_dict["eval_dataset"]

        return self._train_ds, self._validation_ds

    def build_pretraining_data_loader(
        self, dataset, consumed_samples, dataset_type=None, drop_last=True, pad_samples_to_global_batch_size=False
    ):
        """Buld dataloader given an input dataset."""

        logging.info(f'Building dataloader with consumed samples: {consumed_samples}')
        # Megatron sampler
        if hasattr(self.cfg.data, 'dataloader_type') and self.cfg.data.dataloader_type is not None:
            if self.cfg.data.dataloader_type == 'single':
                batch_sampler = MegatronPretrainingSampler(
                    total_samples=len(dataset),
                    consumed_samples=consumed_samples,
                    micro_batch_size=self.cfg.micro_batch_size,
                    data_parallel_rank=parallel_state.get_data_parallel_rank(),
                    data_parallel_size=parallel_state.get_data_parallel_world_size(),
                    drop_last=drop_last,
                    global_batch_size=self.cfg.global_batch_size,
                    pad_samples_to_global_batch_size=pad_samples_to_global_batch_size,
                )
            elif self.cfg.data.dataloader_type == 'cyclic':
                batch_sampler = MegatronVisionPretrainingRandomSampler(
                    dataset=dataset,
                    total_samples=len(dataset),
                    consumed_samples=consumed_samples,
                    micro_batch_size=self.cfg.micro_batch_size,
                    data_parallel_rank=parallel_state.get_data_parallel_rank(),
                    data_parallel_size=parallel_state.get_data_parallel_world_size(),
                    drop_last=self.cfg.get('drop_last', True),
                    data_sharding=False,
                )
            else:
                raise ValueError('cfg.data.dataloader_type must be "single" or "cyclic"')
        else:
            raise ValueError('cfg.data.dataloader_type not found. Must be "single" or "cyclic"')

        collate_func = DataCollatorForSupervisedDataset(self.cfg, self.tokenizer)
        return torch.utils.data.DataLoader(
            dataset,
            batch_sampler=batch_sampler,
            collate_fn=collate_func,
            num_workers=self.cfg.data.num_workers,
            pin_memory=True,
            persistent_workers=True if self.cfg.data.num_workers > 0 else False,
        )

    @classmethod
    def list_available_models(cls) -> Optional[PretrainedModelInfo]:
        """
        This method returns a list of pre-trained model which can be instantiated directly from NVIDIA's NGC cloud.
        Returns:
            List of available pre-trained models.
        """
        return None

    def setup_test_data(self, cfg):
        pass

    def state_dict(self, destination=None, prefix='', keep_vars=False):
        # Get the original state dictionary
        original_state_dict = super().state_dict(destination=destination, prefix=prefix, keep_vars=keep_vars)

        keys_to_keep = list(self.adapter_keys)
        # TODO(yuya): maybe not hard-code vision_encoder keys here
        vision_encoder_keys = [k for k in self.base_keys if "vision_encoder" in k]
        llm_keys = [k for k in self.base_keys if "vision_encoder" not in k]
        if not self.cfg.mm_cfg.llm.freeze:
            keys_to_keep += llm_keys
        if not self.cfg.mm_cfg.vision_encoder.freeze:
            keys_to_keep += vision_encoder_keys
        new_state_dict = {k: original_state_dict[k] for k in keys_to_keep}
        return new_state_dict

    def load_state_dict(self, state_dict, strict=False):
        logging.warning('Loading state dict for MegatronNevaModel...')
        missing_keys, unexpected_keys = NLPModel.load_state_dict(self, state_dict, strict=False)

        if len(missing_keys) > 0:
            logging.warning('Missing keys were detected during the load. Please double check.')
            if len(missing_keys) > 10:
                logging.warning(f'Missing keys: {missing_keys[:10]} and {len(missing_keys) - 10} more.')
            else:
                logging.warning(f'Missing keys: {missing_keys}')
        if len(unexpected_keys) > 0:
            logging.critical('Unexpected keys were detected during the load. Please double check.')
            logging.critical(f'Unexpected keys: \n{unexpected_keys}')

    def on_load_checkpoint(self, checkpoint) -> None:
        pass
        # if self.mcore_gpt:
        #     state_dict = checkpoint["state_dict"]
        #     self.load_state_dict(state_dict)

    def sharded_state_dict(self, prefix: str = ''):
        return None
        # sharded_state_dict = MegatronGPTModel.sharded_state_dict(self, prefix)
        # return sharded_state_dict

    def predict_step(self, batch: Any, batch_idx: int, dataloader_idx: Optional[int] = None) -> Any:
        inference_config = self.get_inference_config()

        if inference_config is None:
            return None
        else:
            # need to overwrite some configuration, make it immutable
            image = os.path.join(inference_config['images_base_path'], batch['image'][0])
            prompt = batch['prompt'][0]
            inference_config = inference_config.copy()
            compute_logprob = inference_config['compute_logprob']
            if compute_logprob:
                inference_config['inputs'] = prompt
                inference_config['tokens_to_generate'] = 1
                inference_config['all_probs'] = True
                inference_config["add_BOS"] = False
                inference_config['greedy'] = True
                inference_config['image_list'] = image
                response = generate(self, **inference_config)
                compute_prob_response = get_computeprob_response(self.tokenizer, response, prompt)
                return compute_prob_response
            else:
                inference_config['inputs'] = prompt
                inference_config['image_list'] = image
                return generate(self, **inference_config)

    def generate(
        self, input_prompts, inference_config, length_params: LengthParam, sampling_params: SamplingParam = None,
    ) -> OutputType:

        # check whether the DDP is initialized
        if parallel_state.is_unitialized():

            def dummy():
                return

            if self.trainer.strategy.launcher is not None:
                self.trainer.strategy.launcher.launch(dummy, trainer=self.trainer)
            self.trainer.strategy.setup_environment()

        # set the default sampling params if it is None.
        # default do greedy sampling
        if sampling_params is None:
            sampling_params = get_default_sampling_params()

        # set the default length params if it is None.
        # default do greedy sampling
        if length_params is None:
            length_params = get_default_length_params()

        # Supports only one prompt at a time
        result = megatron_neva_generate(self.cuda(), input_prompts, length_params, sampling_params, inference_config)

        return result<|MERGE_RESOLUTION|>--- conflicted
+++ resolved
@@ -613,13 +613,8 @@
         output_tensor = self.model(**forward_args)
         return output_tensor
 
-<<<<<<< HEAD
-    def fwd_bwd_step(self, dataloader_iter, batch_idx, forward_only, first_val_step=None):
-        return MegatronGPTModel.fwd_bwd_step(self, dataloader_iter, batch_idx, forward_only, first_val_step)
-=======
     def fwd_bwd_step(self, dataloader_iter, forward_only, first_val_step=None):
         return MegatronGPTModel.fwd_bwd_step(self, dataloader_iter, forward_only, first_val_step)
->>>>>>> c5738263
 
     def training_step(self, dataloader_iter):
         """
